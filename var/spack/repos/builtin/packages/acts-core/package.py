--- conflicted
+++ resolved
@@ -34,10 +34,7 @@
     maintainers = ['HadrienG2']
 
     version('develop', branch='master')
-<<<<<<< HEAD
-=======
     version('0.16.0', commit='b3d965fe0b8ae335909d79114ef261c6b996773a')
->>>>>>> 3b2c534e
     version('0.15.0', commit='267c28f69c561e64369661a6235b03b5a610d6da')
     version('0.14.0', commit='38d678fcb205b77d60326eae913fbb1b054acea1')
     version('0.13.0', commit='b33f7270ddbbb33050b7ec60b4fa255dc2bfdc88')
@@ -105,10 +102,7 @@
             cmake_variant(integration_tests_label, "integration_tests"),
             cmake_variant("DIGITIZATION_PLUGIN", "digitization"),
             cmake_variant("DD4HEP_PLUGIN", "dd4hep"),
-<<<<<<< HEAD
-=======
             cmake_variant("FATRAS", "fatras"),
->>>>>>> 3b2c534e
             cmake_variant("IDENTIFICATION_PLUGIN", "identification"),
             cmake_variant("JSON_PLUGIN", "json"),
             cmake_variant("LEGACY", "legacy"),
