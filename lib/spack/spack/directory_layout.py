##############################################################################
# Copyright (c) 2013, Lawrence Livermore National Security, LLC.
# Produced at the Lawrence Livermore National Laboratory.
#
# This file is part of Spack.
# Written by Todd Gamblin, tgamblin@llnl.gov, All rights reserved.
# LLNL-CODE-647188
#
# For details, see https://github.com/llnl/spack
# Please also see the LICENSE file for our notice and the LGPL.
#
# This program is free software; you can redistribute it and/or modify
# it under the terms of the GNU General Public License (as published by
# the Free Software Foundation) version 2.1 dated February 1999.
#
# This program is distributed in the hope that it will be useful, but
# WITHOUT ANY WARRANTY; without even the IMPLIED WARRANTY OF
# MERCHANTABILITY or FITNESS FOR A PARTICULAR PURPOSE. See the terms and
# conditions of the GNU General Public License for more details.
#
# You should have received a copy of the GNU Lesser General Public License
# along with this program; if not, write to the Free Software Foundation,
# Inc., 59 Temple Place, Suite 330, Boston, MA 02111-1307 USA
##############################################################################
import re
import os
import exceptions
import hashlib
import shutil
import glob
import tempfile
import yaml

import llnl.util.tty as tty
from llnl.util.filesystem import join_path, mkdirp

from spack.spec import Spec
from spack.error import SpackError


def _check_concrete(spec):
    """If the spec is not concrete, raise a ValueError"""
    if not spec.concrete:
        raise ValueError('Specs passed to a DirectoryLayout must be concrete!')


class DirectoryLayout(object):
    """A directory layout is used to associate unique paths with specs.
       Different installations are going to want differnet layouts for their
       install, and they can use this to customize the nesting structure of
       spack installs.
    """
    def __init__(self, root):
        self.root = root


    @property
    def hidden_file_paths(self):
        """Return a list of hidden files used by the directory layout.

        Paths are relative to the root of an install directory.

        If the directory layout uses no hidden files to maintain
        state, this should return an empty container, e.g. [] or (,).

        """
        raise NotImplementedError()


    def all_specs(self):
        """To be implemented by subclasses to traverse all specs for which there is
           a directory within the root.
        """
        raise NotImplementedError()


    def relative_path_for_spec(self, spec):
        """Implemented by subclasses to return a relative path from the install
           root to a unique location for the provided spec."""
        raise NotImplementedError()


    def create_install_directory(self, spec):
        """Creates the installation directory for a spec."""
        raise NotImplementedError()


    def extension_map(self, spec):
        """Get a dict of currently installed extension packages for a spec.

           Dict maps { name : extension_spec }
           Modifying dict does not affect internals of this layout.
        """
        raise NotImplementedError()


    def check_extension_conflict(self, spec, ext_spec):
        """Ensure that ext_spec can be activated in spec.

           If not, raise ExtensionAlreadyInstalledError or
           ExtensionConflictError.
        """
        raise NotImplementedError()


    def check_activated(self, spec, ext_spec):
        """Ensure that ext_spec can be removed from spec.

           If not, raise NoSuchExtensionError.
        """
        raise NotImplementedError()


    def add_extension(self, spec, ext_spec):
        """Add to the list of currently installed extensions."""
        raise NotImplementedError()


    def remove_extension(self, spec, ext_spec):
        """Remove from the list of currently installed extensions."""
        raise NotImplementedError()


    def path_for_spec(self, spec):
        """Return an absolute path from the root to a directory for the spec."""
        _check_concrete(spec)

        path = self.relative_path_for_spec(spec)
        assert(not path.startswith(self.root))
        return os.path.join(self.root, path)


    def remove_install_directory(self, spec):
        """Removes a prefix and any empty parent directories from the root.
           Raised RemoveFailedError if something goes wrong.
        """
        path = self.path_for_spec(spec)
        assert(path.startswith(self.root))

        if os.path.exists(path):
            try:
                shutil.rmtree(path)
            except exceptions.OSError, e:
                raise RemoveFailedError(spec, path, e)

        path = os.path.dirname(path)
        while path != self.root:
            if os.path.isdir(path):
                if os.listdir(path):
                    return
                os.rmdir(path)
            path = os.path.dirname(path)


class YamlDirectoryLayout(DirectoryLayout):
    """Lays out installation directories like this::
           <install root>/
               <architecture>/
                   <compiler>-<compiler version>/
                       <name>-<version>-<variants>-<hash>

       The hash here is a SHA-1 hash for the full DAG plus the build
       spec.  TODO: implement the build spec.

       To avoid special characters (like ~) in the directory name,
       only enabled variants are included in the install path.
       Disabled variants are omitted.
    """
    def __init__(self, root, **kwargs):
        super(YamlDirectoryLayout, self).__init__(root)
        self.metadata_dir   = kwargs.get('metadata_dir', '.spack')
        self.hash_len       = kwargs.get('hash_len', None)

        self.spec_file_name      = 'spec.yaml'
        self.extension_file_name = 'extensions.yaml'
        self.build_log_name      = 'build.out' # TODO: use config file.

        # Cache of already written/read extension maps.
        self._extension_maps = {}


    @property
    def hidden_file_paths(self):
        return (self.metadata_dir,)


    def relative_path_for_spec(self, spec):
        _check_concrete(spec)
        dir_name = "%s-%s-%s" % (
            spec.name,
            spec.version,
            spec.dag_hash(self.hash_len))

        path = join_path(
            spec.architecture,
            "%s-%s" % (spec.compiler.name, spec.compiler.version),
            dir_name)

        return path


    def write_spec(self, spec, path):
        """Write a spec out to a file."""
        _check_concrete(spec)
        with open(path, 'w') as f:
            spec.to_yaml(f)


    def read_spec(self, path):
        """Read the contents of a file and parse them as a spec"""
        with open(path) as f:
            spec = Spec.from_yaml(f)

<<<<<<< HEAD
        # Specs read from actual installs are always concrete, so mark
        # all parts of the spec.
        for s in spec.traverse():
            s._normal = True
            s._concrete = True
=======
        # Specs read from actual installations are always concrete
        spec._mark_concrete()
>>>>>>> 28d61f0d

        return spec


    def spec_file_path(self, spec):
        """Gets full path to spec file"""
        _check_concrete(spec)
        return join_path(self.metadata_path(spec), self.spec_file_name)


    def metadata_path(self, spec):
        return join_path(self.path_for_spec(spec), self.metadata_dir)


    def build_log_path(self, spec):
        return join_path(self.path_for_spec(spec), self.metadata_dir,
                         self.build_log_name)


    def create_install_directory(self, spec):
        _check_concrete(spec)

        path = self.path_for_spec(spec)
        spec_file_path = self.spec_file_path(spec)

        if os.path.isdir(path):
            if not os.path.isfile(spec_file_path):
                raise InconsistentInstallDirectoryError(
                    'No spec file found at path %s' % spec_file_path)

            installed_spec = self.read_spec(spec_file_path)
            if installed_spec == self.spec:
                raise InstallDirectoryAlreadyExistsError(path)

            if spec.dag_hash() == installed_spec.dag_hash():
                raise SpecHashCollisionError(installed_hash, spec_hash)
            else:
                raise InconsistentInstallDirectoryError(
                    'Spec file in %s does not match hash!' % spec_file_path)

        mkdirp(self.metadata_path(spec))
        self.write_spec(spec, spec_file_path)


    def all_specs(self):
        if not os.path.isdir(self.root):
            return []

        pattern = join_path(
            self.root, '*', '*', '*', self.metadata_dir, self.spec_file_name)
        spec_files = glob.glob(pattern)
        return [self.read_spec(s) for s in spec_files]


    def specs_by_hash(self):
        by_hash = {}
        for spec in self.all_specs():
            by_hash[spec.dag_hash()] = spec
        return by_hash


    def extension_file_path(self, spec):
        """Gets full path to an installed package's extension file"""
        _check_concrete(spec)
        return join_path(self.metadata_path(spec), self.extension_file_name)


    def _write_extensions(self, spec, extensions):
        path = self.extension_file_path(spec)

        # Create a temp file in the same directory as the actual file.
        dirname, basename = os.path.split(path)
        tmp = tempfile.NamedTemporaryFile(
            prefix=basename, dir=dirname, delete=False)

        # write tmp file
        with tmp:
            yaml.dump({
                'extensions' : [
                    { ext.name : {
                        'hash' : ext.dag_hash(),
                        'path' : str(ext.prefix)
                    }} for ext in sorted(extensions.values())]
            }, tmp, default_flow_style=False)

        # Atomic update by moving tmpfile on top of old one.
        os.rename(tmp.name, path)


    def _extension_map(self, spec):
        """Get a dict<name -> spec> for all extensions currently
           installed for this package."""
        _check_concrete(spec)

        if not spec in self._extension_maps:
            path = self.extension_file_path(spec)
            if not os.path.exists(path):
                self._extension_maps[spec] = {}

            else:
                by_hash = self.specs_by_hash()
                exts = {}
                with open(path) as ext_file:
                    yaml_file = yaml.load(ext_file)
                    for entry in yaml_file['extensions']:
                        name = next(iter(entry))
                        dag_hash = entry[name]['hash']
                        prefix   = entry[name]['path']

                        if not dag_hash in by_hash:
                            raise InvalidExtensionSpecError(
                                "Spec %s not found in %s." % (dag_hash, prefix))

                        ext_spec = by_hash[dag_hash]
                        if not prefix == ext_spec.prefix:
                            raise InvalidExtensionSpecError(
                                "Prefix %s does not match spec with hash %s: %s"
                                % (prefix, dag_hash, ext_spec))

                        exts[ext_spec.name] = ext_spec
                self._extension_maps[spec] = exts

        return self._extension_maps[spec]


    def extension_map(self, spec):
        """Defensive copying version of _extension_map() for external API."""
        _check_concrete(spec)
        return self._extension_map(spec).copy()


    def check_extension_conflict(self, spec, ext_spec):
        exts = self._extension_map(spec)
        if ext_spec.name in exts:
            installed_spec = exts[ext_spec.name]
            if ext_spec == installed_spec:
                raise ExtensionAlreadyInstalledError(spec, ext_spec)
            else:
                raise ExtensionConflictError(spec, ext_spec, installed_spec)


    def check_activated(self, spec, ext_spec):
        exts = self._extension_map(spec)
        if (not ext_spec.name in exts) or (ext_spec != exts[ext_spec.name]):
            raise NoSuchExtensionError(spec, ext_spec)


    def add_extension(self, spec, ext_spec):
        _check_concrete(spec)
        _check_concrete(ext_spec)

        # Check whether it's already installed or if it's a conflict.
        exts = self._extension_map(spec)
        self.check_extension_conflict(spec, ext_spec)

        # do the actual adding.
        exts[ext_spec.name] = ext_spec
        self._write_extensions(spec, exts)


    def remove_extension(self, spec, ext_spec):
        _check_concrete(spec)
        _check_concrete(ext_spec)

        # Make sure it's installed before removing.
        exts = self._extension_map(spec)
        self.check_activated(spec, ext_spec)

        # do the actual removing.
        del exts[ext_spec.name]
        self._write_extensions(spec, exts)


class DirectoryLayoutError(SpackError):
    """Superclass for directory layout errors."""
    def __init__(self, message):
        super(DirectoryLayoutError, self).__init__(message)


class SpecHashCollisionError(DirectoryLayoutError):
    """Raised when there is a hash collision in an install layout."""
    def __init__(self, installed_spec, new_spec):
        super(SpecHashCollisionError, self).__init__(
            'Specs %s and %s have the same SHA-1 prefix!'
            % installed_spec, new_spec)


class RemoveFailedError(DirectoryLayoutError):
    """Raised when a DirectoryLayout cannot remove an install prefix."""
    def __init__(self, installed_spec, prefix, error):
        super(RemoveFailedError, self).__init__(
            'Could not remove prefix %s for %s : %s'
            % prefix, installed_spec.short_spec, error)
        self.cause = error


class InconsistentInstallDirectoryError(DirectoryLayoutError):
    """Raised when a package seems to be installed to the wrong place."""
    def __init__(self, message):
        super(InconsistentInstallDirectoryError, self).__init__(message)


class InstallDirectoryAlreadyExistsError(DirectoryLayoutError):
    """Raised when create_install_directory is called unnecessarily."""
    def __init__(self, path):
        super(InstallDirectoryAlreadyExistsError, self).__init__(
            "Install path %s already exists!")


class InvalidExtensionSpecError(DirectoryLayoutError):
    """Raised when an extension file has a bad spec in it."""
    def __init__(self, message):
        super(InvalidExtensionSpecError, self).__init__(message)


class ExtensionAlreadyInstalledError(DirectoryLayoutError):
    """Raised when an extension is added to a package that already has it."""
    def __init__(self, spec, ext_spec):
        super(ExtensionAlreadyInstalledError, self).__init__(
            "%s is already installed in %s" % (ext_spec.short_spec, spec.short_spec))


class ExtensionConflictError(DirectoryLayoutError):
    """Raised when an extension is added to a package that already has it."""
    def __init__(self, spec, ext_spec, conflict):
        super(ExtensionConflictError, self).__init__(
            "%s cannot be installed in %s because it conflicts with %s."% (
                ext_spec.short_spec, spec.short_spec, conflict.short_spec))


class NoSuchExtensionError(DirectoryLayoutError):
    """Raised when an extension isn't there on deactivate."""
    def __init__(self, spec, ext_spec):
        super(NoSuchExtensionError, self).__init__(
            "%s cannot be removed from %s because it's not activated."% (
                ext_spec.short_spec, spec.short_spec))<|MERGE_RESOLUTION|>--- conflicted
+++ resolved
@@ -211,17 +211,8 @@
         with open(path) as f:
             spec = Spec.from_yaml(f)
 
-<<<<<<< HEAD
-        # Specs read from actual installs are always concrete, so mark
-        # all parts of the spec.
-        for s in spec.traverse():
-            s._normal = True
-            s._concrete = True
-=======
         # Specs read from actual installations are always concrete
         spec._mark_concrete()
->>>>>>> 28d61f0d
-
         return spec
 
 
