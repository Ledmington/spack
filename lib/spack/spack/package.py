# Copyright 2013-2020 Lawrence Livermore National Security, LLC and other
# Spack Project Developers. See the top-level COPYRIGHT file for details.
#
# SPDX-License-Identifier: (Apache-2.0 OR MIT)

"""This is where most of the action happens in Spack.

The spack package class structure is based strongly on Homebrew
(http://brew.sh/), mainly because Homebrew makes it very easy to create
packages.

"""
import base64
import contextlib
import copy
import functools
import glob
import hashlib
import inspect
import os
import re
import shutil
import sys
import textwrap
import time
from six import StringIO
from six import string_types
from six import with_metaclass
from ordereddict_backport import OrderedDict

import llnl.util.tty as tty

import spack.config
import spack.paths
import spack.store
import spack.compilers
import spack.directives
import spack.dependency
import spack.directory_layout
import spack.error
import spack.fetch_strategy as fs
import spack.hooks
import spack.mirror
import spack.mixins
import spack.multimethod
import spack.repo
import spack.url
import spack.util.environment
import spack.util.web
import spack.multimethod
import spack.binary_distribution as binary_distribution

from llnl.util.filesystem import mkdirp, touch, chgrp
from llnl.util.filesystem import working_dir, install_tree, install
from llnl.util.lang import memoized
from llnl.util.link_tree import LinkTree
from llnl.util.tty.log import log_output
from llnl.util.tty.color import colorize
from spack.filesystem_view import YamlFilesystemView
from spack.util.executable import which
from spack.stage import stage_prefix, Stage, ResourceStage, StageComposite
from spack.util.environment import dump_environment
from spack.util.package_hash import package_hash
from spack.version import Version
from spack.package_prefs import get_package_dir_permissions, get_package_group

"""Allowed URL schemes for spack packages."""
_ALLOWED_URL_SCHEMES = ["http", "https", "ftp", "file", "git"]


# Filename for the Spack build/install log.
_spack_build_logfile = 'spack-build-out.txt'

# Filename for the Spack build/install environment file.
_spack_build_envfile = 'spack-build-env.txt'


class InstallPhase(object):
    """Manages a single phase of the installation.

    This descriptor stores at creation time the name of the method it should
    search for execution. The method is retrieved at __get__ time, so that
    it can be overridden by subclasses of whatever class declared the phases.

    It also provides hooks to execute arbitrary callbacks before and after
    the phase.
    """

    def __init__(self, name):
        self.name = name
        self.run_before = []
        self.run_after = []

    def __get__(self, instance, owner):
        # The caller is a class that is trying to customize
        # my behavior adding something
        if instance is None:
            return self
        # If instance is there the caller wants to execute the
        # install phase, thus return a properly set wrapper
        phase = getattr(instance, self.name)

        @functools.wraps(phase)
        def phase_wrapper(spec, prefix):
            # Check instance attributes at the beginning of a phase
            self._on_phase_start(instance)
            # Execute phase pre-conditions,
            # and give them the chance to fail
            for callback in self.run_before:
                callback(instance)
            phase(spec, prefix)
            # Execute phase sanity_checks,
            # and give them the chance to fail
            for callback in self.run_after:
                callback(instance)
            # Check instance attributes at the end of a phase
            self._on_phase_exit(instance)
        return phase_wrapper

    def _on_phase_start(self, instance):
        pass

    def _on_phase_exit(self, instance):
        # If a phase has a matching last_phase attribute,
        # stop the installation process raising a StopIteration
        if getattr(instance, 'last_phase', None) == self.name:
            raise StopIteration('Stopping at \'{0}\' phase'.format(self.name))

    def copy(self):
        try:
            return copy.deepcopy(self)
        except TypeError:
            # This bug-fix was not back-ported in Python 2.6
            # http://bugs.python.org/issue1515
            other = InstallPhase(self.name)
            other.run_before.extend(self.run_before)
            other.run_after.extend(self.run_after)
            return other


class PackageMeta(
    spack.directives.DirectiveMeta,
    spack.mixins.PackageMixinsMeta,
    spack.multimethod.MultiMethodMeta
):
    """
    Package metaclass for supporting directives (e.g., depends_on) and phases
    """
    phase_fmt = '_InstallPhase_{0}'

    _InstallPhase_run_before = {}
    _InstallPhase_run_after = {}

    def __new__(cls, name, bases, attr_dict):
        """
        Instance creation is preceded by phase attribute transformations.

        Conveniently transforms attributes to permit extensible phases by
        iterating over the attribute 'phases' and creating / updating private
        InstallPhase attributes in the class that will be initialized in
        __init__.
        """
        if 'phases' in attr_dict:
            # Turn the strings in 'phases' into InstallPhase instances
            # and add them as private attributes
            _InstallPhase_phases = [PackageMeta.phase_fmt.format(x) for x in attr_dict['phases']]  # NOQA: ignore=E501
            for phase_name, callback_name in zip(_InstallPhase_phases, attr_dict['phases']):  # NOQA: ignore=E501
                attr_dict[phase_name] = InstallPhase(callback_name)
            attr_dict['_InstallPhase_phases'] = _InstallPhase_phases

        def _flush_callbacks(check_name):
            # Name of the attribute I am going to check it exists
            attr_name = PackageMeta.phase_fmt.format(check_name)
            checks = getattr(cls, attr_name)
            if checks:
                for phase_name, funcs in checks.items():
                    try:
                        # Search for the phase in the attribute dictionary
                        phase = attr_dict[
                            PackageMeta.phase_fmt.format(phase_name)]
                    except KeyError:
                        # If it is not there it's in the bases
                        # and we added a check. We need to copy
                        # and extend
                        for base in bases:
                            phase = getattr(
                                base,
                                PackageMeta.phase_fmt.format(phase_name),
                                None
                            )
                            if phase is not None:
                                break

                        attr_dict[PackageMeta.phase_fmt.format(
                            phase_name)] = phase.copy()
                        phase = attr_dict[
                            PackageMeta.phase_fmt.format(phase_name)]
                    getattr(phase, check_name).extend(funcs)
                # Clear the attribute for the next class
                setattr(cls, attr_name, {})

        _flush_callbacks('run_before')
        _flush_callbacks('run_after')

        return super(PackageMeta, cls).__new__(cls, name, bases, attr_dict)

    @staticmethod
    def register_callback(check_type, *phases):
        def _decorator(func):
            attr_name = PackageMeta.phase_fmt.format(check_type)
            check_list = getattr(PackageMeta, attr_name)
            for item in phases:
                checks = check_list.setdefault(item, [])
                checks.append(func)
            setattr(PackageMeta, attr_name, check_list)
            return func
        return _decorator

    @property
    def package_dir(self):
        """Directory where the package.py file lives."""
        return os.path.abspath(os.path.dirname(self.module.__file__))

    @property
    def module(self):
        """Module object (not just the name) that this package is defined in.

        We use this to add variables to package modules.  This makes
        install() methods easier to write (e.g., can call configure())
        """
        return __import__(self.__module__, fromlist=[self.__name__])

    @property
    def namespace(self):
        """Spack namespace for the package, which identifies its repo."""
        namespace, dot, module = self.__module__.rpartition('.')
        prefix = '%s.' % spack.repo.repo_namespace
        if namespace.startswith(prefix):
            namespace = namespace[len(prefix):]
        return namespace

    @property
    def fullname(self):
        """Name of this package, including the namespace"""
        return '%s.%s' % (self.namespace, self.name)

    @property
    def name(self):
        """The name of this package.

        The name of a package is the name of its Python module, without
        the containing module names.
        """
        if not hasattr(self, '_name'):
            self._name = self.module.__name__
            if '.' in self._name:
                self._name = self._name[self._name.rindex('.') + 1:]
        return self._name


def run_before(*phases):
    """Registers a method of a package to be run before a given phase"""
    return PackageMeta.register_callback('run_before', *phases)


def run_after(*phases):
    """Registers a method of a package to be run after a given phase"""
    return PackageMeta.register_callback('run_after', *phases)


def on_package_attributes(**attr_dict):
    """Decorator: executes instance function only if object has attr valuses.

    Executes the decorated method only if at the moment of calling the
    instance has attributes that are equal to certain values.

    Args:
        attr_dict (dict): dictionary mapping attribute names to their
            required values
    """
    def _execute_under_condition(func):

        @functools.wraps(func)
        def _wrapper(instance, *args, **kwargs):
            # If all the attributes have the value we require, then execute
            has_all_attributes = all(
                [hasattr(instance, key) for key in attr_dict]
            )
            if has_all_attributes:
                has_the_right_values = all(
                    [getattr(instance, key) == value for key, value in attr_dict.items()]  # NOQA: ignore=E501
                )
                if has_the_right_values:
                    func(instance, *args, **kwargs)
        return _wrapper

    return _execute_under_condition


class PackageViewMixin(object):
    """This collects all functionality related to adding installed Spack
    package to views. Packages can customize how they are added to views by
    overriding these functions.
    """
    def view_source(self):
        """The source root directory that will be added to the view: files are
        added such that their path relative to the view destination matches
        their path relative to the view source.
        """
        return self.spec.prefix

    def view_destination(self, view):
        """The target root directory: each file is added relative to this
        directory.
        """
        return view.get_projection_for_spec(self.spec)

    def view_file_conflicts(self, view, merge_map):
        """Report any files which prevent adding this package to the view. The
        default implementation looks for any files which already exist.
        Alternative implementations may allow some of the files to exist in
        the view (in this case they would be omitted from the results).
        """
        return set(dst for dst in merge_map.values() if os.path.exists(dst))

    def add_files_to_view(self, view, merge_map):
        """Given a map of package files to destination paths in the view, add
        the files to the view. By default this adds all files. Alternative
        implementations may skip some files, for example if other packages
        linked into the view already include the file.
        """
        for src, dst in merge_map.items():
            if not os.path.exists(dst):
                view.link(src, dst)

    def remove_files_from_view(self, view, merge_map):
        """Given a map of package files to files currently linked in the view,
        remove the files from the view. The default implementation removes all
        files. Alternative implementations may not remove all files. For
        example if two packages include the same file, it should only be
        removed when both packages are removed.
        """
        for src, dst in merge_map.items():
            view.remove_file(src, dst)


class PackageBase(with_metaclass(PackageMeta, PackageViewMixin, object)):
    """This is the superclass for all spack packages.

    ***The Package class***

    At its core, a package consists of a set of software to be installed.
    A package may focus on a piece of software and its associated software
    dependencies or it may simply be a set, or bundle, of software.  The
    former requires defining how to fetch, verify (via, e.g., sha256), build,
    and install that software and the packages it depends on, so that
    dependencies can be installed along with the package itself.   The latter,
    sometimes referred to as a ``no-source`` package, requires only defining
    the packages to be built.

    Packages are written in pure Python.

    There are two main parts of a Spack package:

      1. **The package class**.  Classes contain ``directives``, which are
         special functions, that add metadata (versions, patches,
         dependencies, and other information) to packages (see
         ``directives.py``). Directives provide the constraints that are
         used as input to the concretizer.

      2. **Package instances**. Once instantiated, a package is
         essentially a software installer.  Spack calls methods like
         ``do_install()`` on the ``Package`` object, and it uses those to
         drive user-implemented methods like ``patch()``, ``install()``, and
         other build steps.  To install software, an instantiated package
         needs a *concrete* spec, which guides the behavior of the various
         install methods.

    Packages are imported from repos (see ``repo.py``).

    **Package DSL**

    Look in ``lib/spack/docs`` or check https://spack.readthedocs.io for
    the full documentation of the package domain-specific language.  That
    used to be partially documented here, but as it grew, the docs here
    became increasingly out of date.

    **Package Lifecycle**

    A package's lifecycle over a run of Spack looks something like this:

    .. code-block:: python

       p = Package()             # Done for you by spack

       p.do_fetch()              # downloads tarball from a URL (or VCS)
       p.do_stage()              # expands tarball in a temp directory
       p.do_patch()              # applies patches to expanded source
       p.do_install()            # calls package's install() function
       p.do_uninstall()          # removes install directory

    although packages that do not have code have nothing to fetch so omit
    ``p.do_fetch()``.

    There are also some other commands that clean the build area:

    .. code-block:: python

       p.do_clean()              # removes the stage directory entirely
       p.do_restage()            # removes the build directory and
                                 # re-expands the archive.

    The convention used here is that a ``do_*`` function is intended to be
    called internally by Spack commands (in ``spack.cmd``).  These aren't for
    package writers to override, and doing so may break the functionality
    of the Package class.

    Package creators have a lot of freedom, and they could technically
    override anything in this class.  That is not usually required.

    For most use cases.  Package creators typically just add attributes
    like ``homepage`` and, for a code-based package, ``url``, or functions
    such as ``install()``.
    There are many custom ``Package`` subclasses in the
    ``spack.build_systems`` package that make things even easier for
    specific build systems.

    """
    #
    # These are default values for instance variables.
    #

    #: Most Spack packages are used to install source or binary code while
    #: those that do not can be used to install a set of other Spack packages.
    has_code = True

    #: By default we build in parallel.  Subclasses can override this.
    parallel = True

    #: By default do not run tests within package's install()
    run_tests = False

    # FIXME: this is a bad object-oriented design, should be moved to Clang.
    #: By default do not setup mockup XCode on macOS with Clang
    use_xcode = False

    #: Most packages are NOT extendable. Set to True if you want extensions.
    extendable = False

    #: When True, add RPATHs for the entire DAG. When False, add RPATHs only
    #: for immediate dependencies.
    transitive_rpaths = True

    #: List of prefix-relative file paths (or a single path). If these do
    #: not exist after install, or if they exist but are not files,
    #: sanity checks fail.
    sanity_check_is_file = []

    #: List of prefix-relative directory paths (or a single path). If
    #: these do not exist after install, or if they exist but are not
    #: directories, sanity checks will fail.
    sanity_check_is_dir = []

    #: List of glob expressions. Each expression must either be
    #: absolute or relative to the package source path.
    #: Matching artifacts found at the end of the build process will be
    #: copied in the same directory tree as _spack_build_logfile and
    #: _spack_build_envfile.
    archive_files = []

    #: Boolean. Set to ``True`` for packages that require a manual download.
    #: This is currently only used by package sanity tests.
    manual_download = False

    #
    # Set default licensing information
    #
    #: Boolean. If set to ``True``, this software requires a license.
    #: If set to ``False``, all of the ``license_*`` attributes will
    #: be ignored. Defaults to ``False``.
    license_required = False

    #: String. Contains the symbol used by the license manager to denote
    #: a comment. Defaults to ``#``.
    license_comment = '#'

    #: List of strings. These are files that the software searches for when
    #: looking for a license. All file paths must be relative to the
    #: installation directory. More complex packages like Intel may require
    #: multiple licenses for individual components. Defaults to the empty list.
    license_files = []

    #: List of strings. Environment variables that can be set to tell the
    #: software where to look for a license if it is not in the usual location.
    #: Defaults to the empty list.
    license_vars = []

    #: String. A URL pointing to license setup instructions for the software.
    #: Defaults to the empty string.
    license_url = ''

    #: Verbosity level, preserved across installs.
    _verbose = None

    #: index of patches by sha256 sum, built lazily
    _patches_by_hash = None

    #: List of strings which contains GitHub usernames of package maintainers.
    #: Do not include @ here in order not to unnecessarily ping the users.
    maintainers = []

    #: List of attributes to be excluded from a package's hash.
    metadata_attrs = ['homepage', 'url', 'urls', 'list_url', 'extendable',
                      'parallel', 'make_jobs']

    def __init__(self, spec):
        # this determines how the package should be built.
        self.spec = spec

        # Allow custom staging paths for packages
        self.path = None

        # Keep track of whether or not this package was installed from
        # a binary cache.
        self.installed_from_binary_cache = False

        # Ensure that only one of these two attributes are present
        if getattr(self, 'url', None) and getattr(self, 'urls', None):
            msg = "a package can have either a 'url' or a 'urls' attribute"
            msg += " [package '{0.name}' defines both]"
            raise ValueError(msg.format(self))

        # Set a default list URL (place to find available versions)
        if not hasattr(self, 'list_url'):
            self.list_url = None

        if not hasattr(self, 'list_depth'):
            self.list_depth = 0

        # init internal variables
        self._stage = None
        self._fetcher = None

        # Set up timing variables
        self._fetch_time = 0.0
        self._total_time = 0.0

        if self.is_extension:
            spack.repo.get(self.extendee_spec)._check_extendable()

        super(PackageBase, self).__init__()

    @property
    def installed_upstream(self):
        if not hasattr(self, '_installed_upstream'):
            upstream, record = spack.store.db.query_by_spec_hash(
                self.spec.dag_hash())
            self._installed_upstream = upstream

        return self._installed_upstream

    @classmethod
    def possible_dependencies(
            cls, transitive=True, expand_virtuals=True, deptype='all',
            visited=None, missing=None):
        """Return dict of possible dependencies of this package.

        Args:
            transitive (bool, optional): return all transitive dependencies if
                True, only direct dependencies if False (default True)..
            expand_virtuals (bool, optional): expand virtual dependencies into
                all possible implementations (default True)
            deptype (str or tuple, optional): dependency types to consider
            visited (dicct, optional): dict of names of dependencies visited so
                far, mapped to their immediate dependencies' names.
            missing (dict, optional): dict to populate with packages and their
                *missing* dependencies.

        Returns:
            (dict): dictionary mapping dependency names to *their*
                immediate dependencies

        Each item in the returned dictionary maps a (potentially
        transitive) dependency of this package to its possible
        *immediate* dependencies. If ``expand_virtuals`` is ``False``,
        virtual package names wil be inserted as keys mapped to empty
        sets of dependencies.  Virtuals, if not expanded, are treated as
        though they have no immediate dependencies.

        Missing dependencies by default are ignored, but if a
        missing dict is provided, it will be populated with package names
        mapped to any dependencies they have that are in no
        repositories. This is only populated if transitive is True.

        Note: the returned dict *includes* the package itself.

        """
        deptype = spack.dependency.canonical_deptype(deptype)

        if visited is None:
            visited = {cls.name: set()}

        if missing is None:
            missing = {cls.name: set()}

        for name, conditions in cls.dependencies.items():
            # check whether this dependency could be of the type asked for
            types = [dep.type for cond, dep in conditions.items()]
            types = set.union(*types)
            if not any(d in types for d in deptype):
                continue

            # expand virtuals if enabled, otherwise just stop at virtuals
            if spack.repo.path.is_virtual(name):
                if expand_virtuals:
                    providers = spack.repo.path.providers_for(name)
                    dep_names = [spec.name for spec in providers]
                else:
                    visited.setdefault(name, set())
                    continue
            else:
                dep_names = [name]

            # add the dependency names to the visited dict
            visited.setdefault(cls.name, set()).update(set(dep_names))

            # recursively traverse dependencies
            for dep_name in dep_names:
                if dep_name in visited:
                    continue

                visited.setdefault(dep_name, set())

                # skip the rest if not transitive
                if not transitive:
                    continue

                try:
                    dep_cls = spack.repo.path.get_pkg_class(dep_name)
                except spack.repo.UnknownPackageError:
                    # log unknown packages
                    missing.setdefault(cls.name, set()).add(dep_name)
                    continue

                dep_cls.possible_dependencies(
                    transitive, expand_virtuals, deptype, visited, missing)

        return visited

    # package_dir and module are *class* properties (see PackageMeta),
    # but to make them work on instances we need these defs as well.
    @property
    def package_dir(self):
        """Directory where the package.py file lives."""
        return type(self).package_dir

    @property
    def module(self):
        """Module object that this package is defined in."""
        return type(self).module

    @property
    def namespace(self):
        """Spack namespace for the package, which identifies its repo."""
        return type(self).namespace

    @property
    def fullname(self):
        """Name of this package, including namespace: namespace.name."""
        return type(self).fullname

    @property
    def name(self):
        """Name of this package (the module without parent modules)."""
        return type(self).name

    @property
    def global_license_dir(self):
        """Returns the directory where global license files for all
           packages are stored."""
        return os.path.join(spack.paths.prefix, 'etc', 'spack', 'licenses')

    @property
    def global_license_file(self):
        """Returns the path where a global license file for this
           particular package should be stored."""
        if not self.license_files:
            return
        return os.path.join(self.global_license_dir, self.name,
                            os.path.basename(self.license_files[0]))

    @property
    def version(self):
        if not self.spec.versions.concrete:
            raise ValueError("Version requested for a package that"
                             " does not have a concrete version.")
        return self.spec.versions[0]

    @memoized
    def version_urls(self):
        """OrderedDict of explicitly defined URLs for versions of this package.

        Return:
           An OrderedDict (version -> URL) different versions of this
           package, sorted by version.

        A version's URL only appears in the result if it has an an
        explicitly defined ``url`` argument. So, this list may be empty
        if a package only defines ``url`` at the top level.
        """
        version_urls = OrderedDict()
        for v, args in sorted(self.versions.items()):
            if 'url' in args:
                version_urls[v] = args['url']
        return version_urls

    def nearest_url(self, version):
        """Finds the URL with the "closest" version to ``version``.

        This uses the following precedence order:

          1. Find the next lowest or equal version with a URL.
          2. If no lower URL, return the next *higher* URL.
          3. If no higher URL, return None.

        """
        version_urls = self.version_urls()

        if version in version_urls:
            return version_urls[version]

        last_url = None
        for v, u in self.version_urls().items():
            if v > version:
                if last_url:
                    return last_url
            last_url = u

        return last_url

    def url_for_version(self, version):
        """Returns a URL from which the specified version of this package
        may be downloaded.

        version: class Version
            The version for which a URL is sought.

        See Class Version (version.py)
        """
        if not isinstance(version, Version):
            version = Version(version)

        # If we have a specific URL for this version, don't extrapolate.
        version_urls = self.version_urls()
        if version in version_urls:
            return version_urls[version]

        # If no specific URL, use the default, class-level URL
        url = getattr(self, 'url', None)
        urls = getattr(self, 'urls', [None])
        default_url = url or urls.pop(0)

        # if no exact match AND no class-level default, use the nearest URL
        if not default_url:
            default_url = self.nearest_url(version)

            # if there are NO URLs to go by, then we can't do anything
            if not default_url:
                raise NoURLError(self.__class__)

        return spack.url.substitute_version(
            default_url, self.url_version(version))

    def _make_resource_stage(self, root_stage, fetcher, resource):
        resource_stage_folder = self._resource_stage(resource)
        mirror_paths = spack.mirror.mirror_archive_paths(
            fetcher,
            os.path.join(self.name, "%s-%s" % (resource.name, self.version)))
        stage = ResourceStage(resource.fetcher,
                              root=root_stage,
                              resource=resource,
                              name=resource_stage_folder,
                              mirror_paths=mirror_paths,
                              path=self.path)
        return stage

    def _make_root_stage(self, fetcher):
        # Construct a mirror path (TODO: get this out of package.py)
        mirror_paths = spack.mirror.mirror_archive_paths(
            fetcher,
            os.path.join(self.name, "%s-%s" % (self.name, self.version)),
            self.spec)
        # Construct a path where the stage should build..
        s = self.spec
        stage_name = "{0}{1}-{2}-{3}".format(stage_prefix, s.name, s.version,
                                             s.dag_hash())

        def download_search():
            dynamic_fetcher = fs.from_list_url(self)
            return [dynamic_fetcher] if dynamic_fetcher else []

        stage = Stage(fetcher, mirror_paths=mirror_paths, name=stage_name,
                      path=self.path, search_fn=download_search)
        return stage

    def _make_stage(self):
        # Construct a composite stage on top of the composite FetchStrategy
        composite_fetcher = self.fetcher
        composite_stage = StageComposite()
        resources = self._get_needed_resources()
        for ii, fetcher in enumerate(composite_fetcher):
            if ii == 0:
                # Construct root stage first
                stage = self._make_root_stage(fetcher)
            else:
                # Construct resource stage
                resource = resources[ii - 1]  # ii == 0 is root!
                stage = self._make_resource_stage(composite_stage[0], fetcher,
                                                  resource)
            # Append the item to the composite
            composite_stage.append(stage)

        return composite_stage

    @property
    def stage(self):
        """Get the build staging area for this package.

        This automatically instantiates a ``Stage`` object if the package
        doesn't have one yet, but it does not create the Stage directory
        on the filesystem.
        """
        if not self.spec.versions.concrete:
            raise ValueError(
                "Cannot retrieve stage for package without concrete version.")
        if self._stage is None:
            self._stage = self._make_stage()
        return self._stage

    @stage.setter
    def stage(self, stage):
        """Allow a stage object to be set to override the default."""
        self._stage = stage

    @property
    def env_path(self):
        """Return the build environment file path associated with staging."""
        # Backward compatibility: Return the name of an existing log path;
        # otherwise, return the current install env path name.
        old_filename = os.path.join(self.stage.path, 'spack-build.env')
        if os.path.exists(old_filename):
            return old_filename
        else:
            return os.path.join(self.stage.path, _spack_build_envfile)

    @property
    def install_env_path(self):
        """
        Return the build environment file path on successful installation.
        """
        install_path = spack.store.layout.metadata_path(self.spec)

        # Backward compatibility: Return the name of an existing log path;
        # otherwise, return the current install env path name.
        old_filename = os.path.join(install_path, 'build.env')
        if os.path.exists(old_filename):
            return old_filename
        else:
            return os.path.join(install_path, _spack_build_envfile)

    @property
    def log_path(self):
        """Return the build log file path associated with staging."""
        # Backward compatibility: Return the name of an existing log path.
        for filename in ['spack-build.out', 'spack-build.txt']:
            old_log = os.path.join(self.stage.path, filename)
            if os.path.exists(old_log):
                return old_log

        # Otherwise, return the current log path name.
        return os.path.join(self.stage.path, _spack_build_logfile)

    @property
    def install_log_path(self):
        """Return the build log file path on successful installation."""
        install_path = spack.store.layout.metadata_path(self.spec)

        # Backward compatibility: Return the name of an existing install log.
        for filename in ['build.out', 'build.txt']:
            old_log = os.path.join(install_path, filename)
            if os.path.exists(old_log):
                return old_log

        # Otherwise, return the current install log path name.
        return os.path.join(install_path, _spack_build_logfile)

    def _make_fetcher(self):
        # Construct a composite fetcher that always contains at least
        # one element (the root package). In case there are resources
        # associated with the package, append their fetcher to the
        # composite.
        root_fetcher = fs.for_package_version(self, self.version)
        fetcher = fs.FetchStrategyComposite()  # Composite fetcher
        fetcher.append(root_fetcher)  # Root fetcher is always present
        resources = self._get_needed_resources()
        for resource in resources:
            fetcher.append(resource.fetcher)
        return fetcher

    @property
    def fetcher(self):
        if not self.spec.versions.concrete:
            raise ValueError("Cannot retrieve fetcher for"
                             " package without concrete version.")
        if not self._fetcher:
            self._fetcher = self._make_fetcher()
        return self._fetcher

    @fetcher.setter
    def fetcher(self, f):
        self._fetcher = f

    def dependencies_of_type(self, *deptypes):
        """Get dependencies that can possibly have these deptypes.

        This analyzes the package and determines which dependencies *can*
        be a certain kind of dependency. Note that they may not *always*
        be this kind of dependency, since dependencies can be optional,
        so something may be a build dependency in one configuration and a
        run dependency in another.
        """
        return dict(
            (name, conds) for name, conds in self.dependencies.items()
            if any(dt in self.dependencies[name][cond].type
                   for cond in conds for dt in deptypes))

    @property
    def extendee_spec(self):
        """
        Spec of the extendee of this package, or None if it is not an extension
        """
        if not self.extendees:
            return None

        # TODO: allow more than one extendee.
        name = next(iter(self.extendees))

        # If the extendee is in the spec's deps already, return that.
        for dep in self.spec.traverse(deptypes=('link', 'run')):
            if name == dep.name:
                return dep

        # if the spec is concrete already, then it extends something
        # that is an *optional* dependency, and the dep isn't there.
        if self.spec._concrete:
            return None
        else:
            # If it's not concrete, then return the spec from the
            # extends() directive since that is all we know so far.
            spec, kwargs = self.extendees[name]
            return spec

    @property
    def extendee_args(self):
        """
        Spec of the extendee of this package, or None if it is not an extension
        """
        if not self.extendees:
            return None

        # TODO: allow multiple extendees.
        name = next(iter(self.extendees))
        return self.extendees[name][1]

    @property
    def is_extension(self):
        # if it is concrete, it's only an extension if it actually
        # dependes on the extendee.
        if self.spec._concrete:
            return self.extendee_spec is not None
        else:
            # If not, then it's an extension if it *could* be an extension
            return bool(self.extendees)

    def extends(self, spec):
        '''
        Returns True if this package extends the given spec.

        If ``self.spec`` is concrete, this returns whether this package extends
        the given spec.

        If ``self.spec`` is not concrete, this returns whether this package may
        extend the given spec.
        '''
        if spec.name not in self.extendees:
            return False
        s = self.extendee_spec
        return s and spec.satisfies(s)

    def is_activated(self, view):
        """Return True if package is activated."""
        if not self.is_extension:
            raise ValueError(
                "is_activated called on package that is not an extension.")
        extensions_layout = view.extensions_layout
        exts = extensions_layout.extension_map(self.extendee_spec)
        return (self.name in exts) and (exts[self.name] == self.spec)

    def provides(self, vpkg_name):
        """
        True if this package provides a virtual package with the specified name
        """
        return any(
            any(self.spec.satisfies(c) for c in constraints)
            for s, constraints in self.provided.items() if s.name == vpkg_name
        )

    @property
    def installed(self):
        """Installation status of a package.

        Returns:
            True if the package has been installed, False otherwise.
        """
        has_prefix = os.path.isdir(self.prefix)
        try:
            # If the spec is in the DB, check the installed
            # attribute of the record
            rec = spack.store.db.get_record(self.spec)
            db_says_installed = rec.installed
        except KeyError:
            # If the spec is not in the DB, the method
            #  above raises a Key error
            db_says_installed = False

        return has_prefix and db_says_installed

    @property
    def prefix(self):
        """Get the prefix into which this package should be installed."""
        return self.spec.prefix

    @property
    def architecture(self):
        """Get the spack.architecture.Arch object that represents the
        environment in which this package will be built."""
        if not self.spec.concrete:
            raise ValueError("Can only get the arch for concrete package.")
        return spack.architecture.arch_for_spec(self.spec.architecture)

    @property
    def compiler(self):
        """Get the spack.compiler.Compiler object used to build this package"""
        if not self.spec.concrete:
            raise ValueError("Can only get a compiler for a concrete package.")
        return spack.compilers.compiler_for_spec(self.spec.compiler,
                                                 self.spec.architecture)

    def url_version(self, version):
        """
        Given a version, this returns a string that should be substituted
        into the package's URL to download that version.

        By default, this just returns the version string. Subclasses may need
        to override this, e.g. for boost versions where you need to ensure that
        there are _'s in the download URL.
        """
        return str(version)

    def remove_prefix(self):
        """
        Removes the prefix for a package along with any empty parent
        directories
        """
        spack.store.layout.remove_install_directory(self.spec)

    def do_fetch(self, mirror_only=False):
        """
        Creates a stage directory and downloads the tarball for this package.
        Working directory will be set to the stage directory.
        """
        if not self.spec.concrete:
            raise ValueError("Can only fetch concrete packages.")

        if not self.has_code:
            tty.msg(
                "No fetch required for %s: package has no code." % self.name
            )

        start_time = time.time()
        checksum = spack.config.get('config:checksum')
        if checksum and self.version not in self.versions:
            tty.warn("There is no checksum on file to fetch %s safely." %
                     self.spec.cformat('{name}{@version}'))

            # Ask the user whether to skip the checksum if we're
            # interactive, but just fail if non-interactive.
            ck_msg = "Add a checksum or use --no-checksum to skip this check."
            ignore_checksum = False
            if sys.stdout.isatty():
                ignore_checksum = tty.get_yes_or_no("  Fetch anyway?",
                                                    default=False)
                if ignore_checksum:
                    tty.msg("Fetching with no checksum.", ck_msg)

            if not ignore_checksum:
                raise FetchError("Will not fetch %s" %
                                 self.spec.format('{name}{@version}'), ck_msg)

        self.stage.create()
        self.stage.fetch(mirror_only)
        self._fetch_time = time.time() - start_time

        if checksum and self.version in self.versions:
            self.stage.check()

        self.stage.cache_local()

        for patch in self.spec.patches:
            patch.fetch()
            if patch.cache():
                patch.cache().cache_local()

    def do_stage(self, mirror_only=False):
        """Unpacks and expands the fetched tarball."""
        if not self.spec.concrete:
            raise ValueError("Can only stage concrete packages.")

        # Always create the stage directory at this point.  Why?  A no-code
        # package may want to use the installation process to install metadata.
        self.stage.create()

        # Fetch/expand any associated code.
        if self.has_code:
            self.do_fetch(mirror_only)
            self.stage.expand_archive()

            if not os.listdir(self.stage.path):
                raise FetchError("Archive was empty for %s" % self.name)
        else:
            # Support for post-install hooks requires a stage.source_path
            mkdirp(self.stage.source_path)

    def do_patch(self):
        """Applies patches if they haven't been applied already."""
        if not self.spec.concrete:
            raise ValueError("Can only patch concrete packages.")

        # Kick off the stage first.  This creates the stage.
        self.do_stage()

        # Package can add its own patch function.
        has_patch_fun = hasattr(self, 'patch') and callable(self.patch)

        # Get the patches from the spec (this is a shortcut for the MV-variant)
        patches = self.spec.patches

        # If there are no patches, note it.
        if not patches and not has_patch_fun:
            tty.msg("No patches needed for %s" % self.name)
            return

        # Construct paths to special files in the archive dir used to
        # keep track of whether patches were successfully applied.
        archive_dir = self.stage.source_path
        good_file = os.path.join(archive_dir, '.spack_patched')
        no_patches_file = os.path.join(archive_dir, '.spack_no_patches')
        bad_file = os.path.join(archive_dir, '.spack_patch_failed')

        # If we encounter an archive that failed to patch, restage it
        # so that we can apply all the patches again.
        if os.path.isfile(bad_file):
            tty.msg("Patching failed last time. Restaging.")
            self.stage.restage()

        # If this file exists, then we already applied all the patches.
        if os.path.isfile(good_file):
            tty.msg("Already patched %s" % self.name)
            return
        elif os.path.isfile(no_patches_file):
            tty.msg("No patches needed for %s" % self.name)
            return

        # Apply all the patches for specs that match this one
        patched = False
        for patch in patches:
            try:
                with working_dir(self.stage.source_path):
                    patch.apply(self.stage)
                tty.msg('Applied patch %s' % patch.path_or_url)
                patched = True
            except spack.error.SpackError as e:
                tty.debug(e)

                # Touch bad file if anything goes wrong.
                tty.msg('Patch %s failed.' % patch.path_or_url)
                touch(bad_file)
                raise

        if has_patch_fun:
            try:
                with working_dir(self.stage.source_path):
                    self.patch()
                tty.msg("Ran patch() for %s" % self.name)
                patched = True
            except spack.multimethod.NoSuchMethodError:
                # We are running a multimethod without a default case.
                # If there's no default it means we don't need to patch.
                if not patched:
                    # if we didn't apply a patch from a patch()
                    # directive, AND the patch function didn't apply, say
                    # no patches are needed.  Otherwise, we already
                    # printed a message for each patch.
                    tty.msg("No patches needed for %s" % self.name)
            except spack.error.SpackError as e:
                tty.debug(e)

                # Touch bad file if anything goes wrong.
                tty.msg("patch() function failed for %s" % self.name)
                touch(bad_file)
                raise

        # Get rid of any old failed file -- patches have either succeeded
        # or are not needed.  This is mostly defensive -- it's needed
        # if the restage() method doesn't clean *everything* (e.g., for a repo)
        if os.path.isfile(bad_file):
            os.remove(bad_file)

        # touch good or no patches file so that we skip next time.
        if patched:
            touch(good_file)
        else:
            touch(no_patches_file)

    @classmethod
    def all_patches(cls):
        """Retrieve all patches associated with the package.

        Retrieves patches on the package itself as well as patches on the
        dependencies of the package."""
        patches = []
        for _, patch_list in cls.patches.items():
            for patch in patch_list:
                patches.append(patch)

        pkg_deps = cls.dependencies
        for dep_name in pkg_deps:
            for _, dependency in pkg_deps[dep_name].items():
                for _, patch_list in dependency.patches.items():
                    for patch in patch_list:
                        patches.append(patch)

        return patches

    def content_hash(self, content=None):
        """Create a hash based on the sources and logic used to build the
        package. This includes the contents of all applied patches and the
        contents of applicable functions in the package subclass."""
        if not self.spec.concrete:
            err_msg = ("Cannot invoke content_hash on a package"
                       " if the associated spec is not concrete")
            raise spack.error.SpackError(err_msg)

        hash_content = list()
        try:
            source_id = fs.for_package_version(self, self.version).source_id()
        except fs.ExtrapolationError:
            source_id = None
        if not source_id:
            # TODO? in cases where a digest or source_id isn't available,
            # should this attempt to download the source and set one? This
            # probably only happens for source repositories which are
            # referenced by branch name rather than tag or commit ID.
            message = 'Missing a source id for {s.name}@{s.version}'
            tty.warn(message.format(s=self))
            hash_content.append(''.encode('utf-8'))
        else:
            hash_content.append(source_id.encode('utf-8'))
        hash_content.extend(':'.join((p.sha256, str(p.level))).encode('utf-8')
                            for p in self.spec.patches)
        hash_content.append(package_hash(self.spec, content))
        return base64.b32encode(
            hashlib.sha256(bytes().join(
                sorted(hash_content))).digest()).lower()

    def do_fake_install(self):
        """Make a fake install directory containing fake executables,
        headers, and libraries."""

        command = self.name
        header = self.name
        library = self.name

        # Avoid double 'lib' for packages whose names already start with lib
        if not self.name.startswith('lib'):
            library = 'lib' + library

        dso_suffix = '.dylib' if sys.platform == 'darwin' else '.so'
        chmod = which('chmod')

        # Install fake command
        mkdirp(self.prefix.bin)
        touch(os.path.join(self.prefix.bin, command))
        chmod('+x', os.path.join(self.prefix.bin, command))

        # Install fake header file
        mkdirp(self.prefix.include)
        touch(os.path.join(self.prefix.include, header + '.h'))

        # Install fake shared and static libraries
        mkdirp(self.prefix.lib)
        for suffix in [dso_suffix, '.a']:
            touch(os.path.join(self.prefix.lib, library + suffix))

        # Install fake man page
        mkdirp(self.prefix.man.man1)

        packages_dir = spack.store.layout.build_packages_path(self.spec)
        dump_packages(self.spec, packages_dir)

    def _has_make_target(self, target):
        """Checks to see if 'target' is a valid target in a Makefile.

        Parameters:
            target (str): the target to check for

        Returns:
            bool: True if 'target' is found, else False
        """
        # Prevent altering LC_ALL for 'make' outside this function
        make = copy.deepcopy(inspect.getmodule(self).make)

        # Use English locale for missing target message comparison
        make.add_default_env('LC_ALL', 'C')

        # Check if we have a Makefile
        for makefile in ['GNUmakefile', 'Makefile', 'makefile']:
            if os.path.exists(makefile):
                break
        else:
            tty.msg('No Makefile found in the build directory')
            return False

        # Check if 'target' is a valid target.
        #
        # `make -n target` performs a "dry run". It prints the commands that
        # would be run but doesn't actually run them. If the target does not
        # exist, you will see one of the following error messages:
        #
        # GNU Make:
        #     make: *** No rule to make target `test'.  Stop.
        #           *** No rule to make target 'test'.  Stop.
        #
        # BSD Make:
        #     make: don't know how to make test. Stop
        missing_target_msgs = [
            "No rule to make target `{0}'.  Stop.",
            "No rule to make target '{0}'.  Stop.",
            "don't know how to make {0}. Stop",
        ]

        kwargs = {
            'fail_on_error': False,
            'output': os.devnull,
            'error': str,
        }

        stderr = make('-n', target, **kwargs)

        for missing_target_msg in missing_target_msgs:
            if missing_target_msg.format(target) in stderr:
                tty.msg("Target '" + target + "' not found in " + makefile)
                return False

        return True

    def _if_make_target_execute(self, target, *args, **kwargs):
        """Runs ``make target`` if 'target' is a valid target in the Makefile.

        Parameters:
            target (str): the target to potentially execute
        """
        if self._has_make_target(target):
            # Execute target
            inspect.getmodule(self).make(target, *args, **kwargs)

    def _has_ninja_target(self, target):
        """Checks to see if 'target' is a valid target in a Ninja build script.

        Parameters:
            target (str): the target to check for

        Returns:
            bool: True if 'target' is found, else False
        """
        ninja = inspect.getmodule(self).ninja

        # Check if we have a Ninja build script
        if not os.path.exists('build.ninja'):
            tty.msg('No Ninja build script found in the build directory')
            return False

        # Get a list of all targets in the Ninja build script
        # https://ninja-build.org/manual.html#_extra_tools
        all_targets = ninja('-t', 'targets', 'all', output=str).split('\n')

        # Check if 'target' is a valid target
        matches = [line for line in all_targets
                   if line.startswith(target + ':')]

        if not matches:
            tty.msg("Target '" + target + "' not found in build.ninja")
            return False

        return True

    def _if_ninja_target_execute(self, target, *args, **kwargs):
        """Runs ``ninja target`` if 'target' is a valid target in the Ninja
        build script.

        Parameters:
            target (str): the target to potentially execute
        """
        if self._has_ninja_target(target):
            # Execute target
            inspect.getmodule(self).ninja(target, *args, **kwargs)

    def _get_needed_resources(self):
        resources = []
        # Select the resources that are needed for this build
        if self.spec.concrete:
            for when_spec, resource_list in self.resources.items():
                if when_spec in self.spec:
                    resources.extend(resource_list)
        else:
            for when_spec, resource_list in self.resources.items():
                # Note that variant checking is always strict for specs where
                # the name is not specified. But with strict variant checking,
                # only variants mentioned in 'other' are checked. Here we only
                # want to make sure that no constraints in when_spec
                # conflict with the spec, so we need to invoke
                # when_spec.satisfies(self.spec) vs.
                # self.spec.satisfies(when_spec)
                if when_spec.satisfies(self.spec, strict=False):
                    resources.extend(resource_list)
        # Sorts the resources by the length of the string representing their
        # destination. Since any nested resource must contain another
        # resource's name in its path, it seems that should work
        resources = sorted(resources, key=lambda res: len(res.destination))
        return resources

    def _resource_stage(self, resource):
        pieces = ['resource', resource.name, self.spec.dag_hash()]
        resource_stage_folder = '-'.join(pieces)
        return resource_stage_folder

    @contextlib.contextmanager
    def _stage_and_write_lock(self):
        """Prefix lock nested in a stage."""
        with self.stage:
            with spack.store.db.prefix_write_lock(self.spec):
                yield

    def _process_external_package(self, explicit):
        """Helper function to process external packages.

        Runs post install hooks and registers the package in the DB.

        Args:
            explicit (bool): if the package was requested explicitly by
                the user, False if it was pulled in as a dependency of an
                explicit package.
        """
        if self.spec.external_module:
            message = '{s.name}@{s.version} : has external module in {module}'
            tty.msg(message.format(s=self, module=self.spec.external_module))
            message = '{s.name}@{s.version} : is actually installed in {path}'
            tty.msg(message.format(s=self, path=self.spec.external_path))
        else:
            message = '{s.name}@{s.version} : externally installed in {path}'
            tty.msg(message.format(s=self, path=self.spec.external_path))
        try:
            # Check if the package was already registered in the DB
            # If this is the case, then just exit
            rec = spack.store.db.get_record(self.spec)
            message = '{s.name}@{s.version} : already registered in DB'
            tty.msg(message.format(s=self))
            # Update the value of rec.explicit if it is necessary
            self._update_explicit_entry_in_db(rec, explicit)

        except KeyError:
            # If not register it and generate the module file
            # For external packages we just need to run
            # post-install hooks to generate module files
            message = '{s.name}@{s.version} : generating module file'
            tty.msg(message.format(s=self))
            spack.hooks.post_install(self.spec)
            # Add to the DB
            message = '{s.name}@{s.version} : registering into DB'
            tty.msg(message.format(s=self))
            spack.store.db.add(self.spec, None, explicit=explicit)

    def _update_explicit_entry_in_db(self, rec, explicit):
        if explicit and not rec.explicit:
            with spack.store.db.write_transaction():
                rec = spack.store.db.get_record(self.spec)
                rec.explicit = True
                message = '{s.name}@{s.version} : marking the package explicit'
                tty.msg(message.format(s=self))

    def try_install_from_binary_cache(self, explicit, unsigned=False):
        tty.msg('Searching for binary cache of %s' % self.name)
<<<<<<< HEAD
        specs = binary_distribution.get_specs(use_arch=True)
=======
        specs = binary_distribution.get_spec(spec=self.spec,
                                             force=False)
>>>>>>> 3b2c534e
        binary_spec = spack.spec.Spec.from_dict(self.spec.to_dict())
        binary_spec._mark_concrete()
        if binary_spec not in specs:
            return False
        tarball = binary_distribution.download_tarball(binary_spec)
        # see #10063 : install from source if tarball doesn't exist
        if tarball is None:
            tty.msg('%s exist in binary cache but with different hash' %
                    self.name)
            return False
        tty.msg('Installing %s from binary cache' % self.name)
        binary_distribution.extract_tarball(
            binary_spec, tarball, allow_root=False,
            unsigned=unsigned, force=False)
        self.installed_from_binary_cache = True
        spack.store.db.add(
            self.spec, spack.store.layout, explicit=explicit)
        return True

    def bootstrap_compiler(self, **kwargs):
        """Called by do_install to setup ensure Spack has the right compiler.

        Checks Spack's compiler configuration for a compiler that
        matches the package spec. If none are configured, installs and
        adds to the compiler configuration the compiler matching the
        CompilerSpec object."""
        compilers = spack.compilers.compilers_for_spec(
            self.spec.compiler,
            arch_spec=self.spec.architecture
        )
        if not compilers:
            dep = spack.compilers.pkg_spec_for_compiler(self.spec.compiler)
            dep.architecture = self.spec.architecture
            # concrete CompilerSpec has less info than concrete Spec
            # concretize as Spec to add that information
            dep.concretize()
            dep.package.do_install(**kwargs)
            spack.compilers.add_compilers_to_config(
                spack.compilers.find_compilers([dep.prefix])
            )

    def do_install(self, **kwargs):
        """Called by commands to install a package and its dependencies.

        Package implementations should override install() to describe
        their build process.

        Args:
            keep_prefix (bool): Keep install prefix on failure. By default,
                destroys it.
            keep_stage (bool): By default, stage is destroyed only if there
                are no exceptions during build. Set to True to keep the stage
                even with exceptions.
            install_source (bool): By default, source is not installed, but
                for debugging it might be useful to keep it around.
            install_deps (bool): Install dependencies before installing this
                package
            skip_patch (bool): Skip patch stage of build if True.
            verbose (bool): Display verbose build output (by default,
                suppresses it)
            fake (bool): Don't really build; install fake stub files instead.
            explicit (bool): True if package was explicitly installed, False
                if package was implicitly installed (as a dependency).
            tests (bool or list or set): False to run no tests, True to test
                all packages, or a list of package names to run tests for some
            dirty (bool): Don't clean the build environment before installing.
            restage (bool): Force spack to restage the package source.
            force (bool): Install again, even if already installed.
            use_cache (bool): Install from binary package, if available.
            cache_only (bool): Fail if binary package unavailable.
            stop_at (InstallPhase): last installation phase to be executed
                (or None)
        """
        if not self.spec.concrete:
            raise ValueError("Can only install concrete packages: %s."
                             % self.spec.name)

        keep_prefix = kwargs.get('keep_prefix', False)
        keep_stage = kwargs.get('keep_stage', False)
        install_source = kwargs.get('install_source', False)
        install_deps = kwargs.get('install_deps', True)
        skip_patch = kwargs.get('skip_patch', False)
        verbose = kwargs.get('verbose', False)
        fake = kwargs.get('fake', False)
        explicit = kwargs.get('explicit', False)
        tests = kwargs.get('tests', False)
        dirty = kwargs.get('dirty', False)
        restage = kwargs.get('restage', False)

        # install_self defaults True and is popped so that dependencies are
        # always installed regardless of whether the root was installed
        install_self = kwargs.pop('install_package', True)
        # explicit defaults False so that dependents are implicit regardless
        # of whether their dependents are implicitly or explicitly installed.
        # Spack ensures root packages of install commands are always marked to
        # install explicit
        explicit = kwargs.pop('explicit', False)

        # For external packages the workflow is simplified, and basically
        # consists in module file generation and registration in the DB
        if self.spec.external:
            return self._process_external_package(explicit)

        if self.installed_upstream:
            tty.msg("{0.name} is installed in an upstream Spack instance"
                    " at {0.prefix}".format(self))
            # Note this skips all post-install hooks. In the case of modules
            # this is considered correct because we want to retrieve the
            # module from the upstream Spack instance.
            return

        partial = self.check_for_unfinished_installation(keep_prefix, restage)

        # Ensure package is not already installed
        layout = spack.store.layout
        with spack.store.db.prefix_read_lock(self.spec):
            if partial:
                tty.msg(
                    "Continuing from partial install of %s" % self.name)
            elif layout.check_installed(self.spec):
                msg = '{0.name} is already installed in {0.prefix}'
                tty.msg(msg.format(self))
                rec = spack.store.db.get_record(self.spec)
                # In case the stage directory has already been created,
                # this ensures it's removed after we checked that the spec
                # is installed
                if keep_stage is False:
                    self.stage.destroy()
                return self._update_explicit_entry_in_db(rec, explicit)

        self._do_install_pop_kwargs(kwargs)

        # First, install dependencies recursively.
        if install_deps:
            tty.debug('Installing {0} dependencies'.format(self.name))
            dep_kwargs = kwargs.copy()
            dep_kwargs['explicit'] = False
            dep_kwargs['install_deps'] = False
            for dep in self.spec.traverse(order='post', root=False):
                if spack.config.get('config:install_missing_compilers', False):
                    Package._install_bootstrap_compiler(dep.package, **kwargs)
                dep.package.do_install(**dep_kwargs)

        # Then install the compiler if it is not already installed.
        if install_deps:
            Package._install_bootstrap_compiler(self, **kwargs)

        if not install_self:
            return

        # Then, install the package proper
        tty.msg(colorize('@*{Installing} @*g{%s}' % self.name))

        if kwargs.get('use_cache', True):
            if self.try_install_from_binary_cache(
                    explicit, unsigned=kwargs.get('unsigned', False)):
                tty.msg('Successfully installed %s from binary cache'
                        % self.name)
                print_pkg(self.prefix)
                spack.hooks.post_install(self.spec)
                return
            elif kwargs.get('cache_only', False):
                tty.die('No binary for %s found and cache-only specified'
                        % self.name)

            tty.msg('No binary for %s found: installing from source'
                    % self.name)

        # Set run_tests flag before starting build
        self.run_tests = (tests is True or
                          tests and self.name in tests)

        # Then install the package itself.
        def build_process():
            """This implements the process forked for each build.

            Has its own process and python module space set up by
            build_environment.fork().

            This function's return value is returned to the parent process.
            """

            start_time = time.time()
            if not fake:
                if not skip_patch:
                    self.do_patch()
                else:
                    self.do_stage()

            tty.msg(
                'Building {0} [{1}]'.format(self.name, self.build_system_class)
            )

            # get verbosity from do_install() parameter or saved value
            echo = verbose
            if PackageBase._verbose is not None:
                echo = PackageBase._verbose

            self.stage.keep = keep_stage
            with self._stage_and_write_lock():
                # Run the pre-install hook in the child process after
                # the directory is created.
                spack.hooks.pre_install(self.spec)
                if fake:
                    self.do_fake_install()
                else:
                    source_path = self.stage.source_path
                    if install_source and os.path.isdir(source_path):
                        src_target = os.path.join(
                            self.spec.prefix, 'share', self.name, 'src')
                        tty.msg('Copying source to {0}'.format(src_target))
                        install_tree(self.stage.source_path, src_target)

                    # Do the real install in the source directory.
                    with working_dir(self.stage.source_path):
                        # Save the build environment in a file before building.
                        dump_environment(self.env_path)

                        # cache debug settings
                        debug_enabled = tty.is_debug()

                        # Spawn a daemon that reads from a pipe and redirects
                        # everything to log_path
                        with log_output(self.log_path, echo, True) as logger:
                            for phase_name, phase_attr in zip(
                                    self.phases, self._InstallPhase_phases):

                                with logger.force_echo():
                                    inner_debug = tty.is_debug()
                                    tty.set_debug(debug_enabled)
                                    tty.msg(
                                        "Executing phase: '%s'" % phase_name)
                                    tty.set_debug(inner_debug)

                                # Redirect stdout and stderr to daemon pipe
                                phase = getattr(self, phase_attr)
                                phase(self.spec, self.prefix)

                    echo = logger.echo
                    self.log()

                # Run post install hooks before build stage is removed.
                spack.hooks.post_install(self.spec)

            # Stop timer.
            self._total_time = time.time() - start_time
            build_time = self._total_time - self._fetch_time

            tty.msg("Successfully installed %s" % self.name,
                    "Fetch: %s.  Build: %s.  Total: %s." %
                    (_hms(self._fetch_time), _hms(build_time),
                     _hms(self._total_time)))
            print_pkg(self.prefix)

            # preserve verbosity across runs
            return echo

        # hook that allow tests to inspect this Package before installation
        # see unit_test_check() docs.
        if not self.unit_test_check():
            return

        try:
            # Create the install prefix and fork the build process.
            if not os.path.exists(self.prefix):
                spack.store.layout.create_install_directory(self.spec)
            else:
                # Set the proper group for the prefix
                group = get_package_group(self.spec)
                if group:
                    chgrp(self.prefix, group)
                # Set the proper permissions.
                # This has to be done after group because changing groups blows
                # away the sticky group bit on the directory
                mode = os.stat(self.prefix).st_mode
                perms = get_package_dir_permissions(self.spec)
                if mode != perms:
                    os.chmod(self.prefix, perms)

                # Ensure the metadata path exists as well
                mkdirp(spack.store.layout.metadata_path(self.spec), mode=perms)

            # Fork a child to do the actual installation.
            # Preserve verbosity settings across installs.
            PackageBase._verbose = spack.build_environment.fork(
                self, build_process, dirty=dirty, fake=fake)

            # If we installed then we should keep the prefix
            keep_prefix = self.last_phase is None or keep_prefix
            # note: PARENT of the build process adds the new package to
            # the database, so that we don't need to re-read from file.
            spack.store.db.add(
                self.spec, spack.store.layout, explicit=explicit
            )
        except spack.directory_layout.InstallDirectoryAlreadyExistsError:
            # Abort install if install directory exists.
            # But do NOT remove it (you'd be overwriting someone else's stuff)
            tty.warn("Keeping existing install prefix in place.")
            raise
        except StopIteration as e:
            # A StopIteration exception means that do_install
            # was asked to stop early from clients
            tty.msg(e.message)
            tty.msg(
                'Package stage directory : {0}'.format(self.stage.source_path)
            )
        finally:
            # Remove the install prefix if anything went wrong during install.
            if not keep_prefix:
                self.remove_prefix()

            # The subprocess *may* have removed the build stage. Mark it
            # not created so that the next time self.stage is invoked, we
            # check the filesystem for it.
            self.stage.created = False

    @staticmethod
    def _install_bootstrap_compiler(pkg, **install_kwargs):
        tty.debug('Bootstrapping {0} compiler for {1}'.format(
            pkg.spec.compiler, pkg.name
        ))
        comp_kwargs = install_kwargs.copy()
        comp_kwargs['explicit'] = False
        comp_kwargs['install_deps'] = True
        pkg.bootstrap_compiler(**comp_kwargs)

    def unit_test_check(self):
        """Hook for unit tests to assert things about package internals.

        Unit tests can override this function to perform checks after
        ``Package.install`` and all post-install hooks run, but before
        the database is updated.

        The overridden function may indicate that the install procedure
        should terminate early (before updating the database) by
        returning ``False`` (or any value such that ``bool(result)`` is
        ``False``).

        Return:
            (bool): ``True`` to continue, ``False`` to skip ``install()``
        """
        return True

    def check_for_unfinished_installation(
            self, keep_prefix=False, restage=False):
        """Check for leftover files from partially-completed prior install to
        prepare for a new install attempt.

        Options control whether these files are reused (vs. destroyed).

        Args:
            keep_prefix (bool): True if the installation prefix needs to be
                kept, False otherwise
            restage (bool): False if the stage has to be kept, True otherwise

        Returns:
            True if the prefix exists but the install is not complete, False
            otherwise.
        """
        if self.spec.external:
            raise ExternalPackageError("Attempted to repair external spec %s" %
                                       self.spec.name)

        with spack.store.db.prefix_write_lock(self.spec):
            try:
                record = spack.store.db.get_record(self.spec)
                installed_in_db = record.installed if record else False
            except KeyError:
                installed_in_db = False

            partial = False
            if not installed_in_db and os.path.isdir(self.prefix):
                if not keep_prefix:
                    self.remove_prefix()
                else:
                    partial = True

        if restage and self.stage.managed_by_spack:
            self.stage.destroy()

        return partial

    def _do_install_pop_kwargs(self, kwargs):
        """Pops kwargs from do_install before starting the installation

        Args:
            kwargs:
              'stop_at': last installation phase to be executed (or None)

        """
        self.last_phase = kwargs.pop('stop_at', None)
        if self.last_phase is not None and self.last_phase not in self.phases:
            tty.die('\'{0}\' is not an allowed phase for package {1}'
                    .format(self.last_phase, self.name))

    def log(self):
        """Copy provenance into the install directory on success."""
        packages_dir = spack.store.layout.build_packages_path(self.spec)

        # Remove first if we're overwriting another build
        # (can happen with spack setup)
        try:
            # log and env install paths are inside this
            shutil.rmtree(packages_dir)
        except Exception as e:
            # FIXME : this potentially catches too many things...
            tty.debug(e)

        # Archive the whole stdout + stderr for the package
        install(self.log_path, self.install_log_path)

        # Archive the environment used for the build
        install(self.env_path, self.install_env_path)

        # Finally, archive files that are specific to each package
        with working_dir(self.stage.path):
            errors = StringIO()
            target_dir = os.path.join(
                spack.store.layout.metadata_path(self.spec),
                'archived-files')

            for glob_expr in self.archive_files:
                # Check that we are trying to copy things that are
                # in the stage tree (not arbitrary files)
                abs_expr = os.path.realpath(glob_expr)
                if os.path.realpath(self.stage.path) not in abs_expr:
                    errors.write(
                        '[OUTSIDE SOURCE PATH]: {0}\n'.format(glob_expr)
                    )
                    continue
                # Now that we are sure that the path is within the correct
                # folder, make it relative and check for matches
                if os.path.isabs(glob_expr):
                    glob_expr = os.path.relpath(
                        glob_expr, self.stage.path
                    )
                files = glob.glob(glob_expr)
                for f in files:
                    try:
                        target = os.path.join(target_dir, f)
                        # We must ensure that the directory exists before
                        # copying a file in
                        mkdirp(os.path.dirname(target))
                        install(f, target)
                    except Exception as e:
                        tty.debug(e)

                        # Here try to be conservative, and avoid discarding
                        # the whole install procedure because of copying a
                        # single file failed
                        errors.write('[FAILED TO ARCHIVE]: {0}'.format(f))

            if errors.getvalue():
                error_file = os.path.join(target_dir, 'errors.txt')
                mkdirp(target_dir)
                with open(error_file, 'w') as err:
                    err.write(errors.getvalue())
                tty.warn('Errors occurred when archiving files.\n\t'
                         'See: {0}'.format(error_file))

        dump_packages(self.spec, packages_dir)

    def sanity_check_prefix(self):
        """This function checks whether install succeeded."""

        def check_paths(path_list, filetype, predicate):
            if isinstance(path_list, string_types):
                path_list = [path_list]

            for path in path_list:
                abs_path = os.path.join(self.prefix, path)
                if not predicate(abs_path):
                    raise InstallError(
                        "Install failed for %s. No such %s in prefix: %s" %
                        (self.name, filetype, path))

        check_paths(self.sanity_check_is_file, 'file', os.path.isfile)
        check_paths(self.sanity_check_is_dir, 'directory', os.path.isdir)

        installed = set(os.listdir(self.prefix))
        installed.difference_update(
            spack.store.layout.hidden_file_paths)
        if not installed:
            raise InstallError(
                "Install failed for %s.  Nothing was installed!" % self.name)

    @property
    def build_log_path(self):
        """
        Return the expected (or current) build log file path.  The path points
        to the staging build file until the software is successfully installed,
        when it points to the file in the installation directory.
        """
        return self.install_log_path if self.installed else self.log_path

    @classmethod
    def inject_flags(cls, name, flags):
        """
        flag_handler that injects all flags through the compiler wrapper.
        """
        return (flags, None, None)

    @classmethod
    def env_flags(cls, name, flags):
        """
        flag_handler that adds all flags to canonical environment variables.
        """
        return (None, flags, None)

    @classmethod
    def build_system_flags(cls, name, flags):
        """
        flag_handler that passes flags to the build system arguments.  Any
        package using `build_system_flags` must also implement
        `flags_to_build_system_args`, or derive from a class that
        implements it.  Currently, AutotoolsPackage and CMakePackage
        implement it.
        """
        return (None, None, flags)

    def _get_legacy_environment_method(self, method_name):
        legacy_fn = getattr(self, method_name, None)
        name_prefix = method_name.split('_environment')[0]
        if legacy_fn:
            msg = '[DEPRECATED METHOD]\n"{0}" ' \
                  'still defines the deprecated method "{1}" ' \
                  '[should be split into "{2}_build_environment" and ' \
                  '"{2}_run_environment"]'
            tty.debug(msg.format(self.name, method_name, name_prefix))
        return legacy_fn

    def setup_build_environment(self, env):
        """Sets up the build environment for a package.

        This method will be called before the current package prefix exists in
        Spack's store.

        Args:
            env (EnvironmentModifications): environment modifications to be
                applied when the package is built. Package authors can call
                methods on it to alter the build environment.
        """
        legacy_fn = self._get_legacy_environment_method('setup_environment')
        if legacy_fn:
            _ = spack.util.environment.EnvironmentModifications()
            legacy_fn(env, _)

    def setup_run_environment(self, env):
        """Sets up the run environment for a package.

        Args:
            env (EnvironmentModifications): environment modifications to be
                applied when the package is run. Package authors can call
                methods on it to alter the run environment.
        """
        legacy_fn = self._get_legacy_environment_method('setup_environment')
        if legacy_fn:
            _ = spack.util.environment.EnvironmentModifications()
            legacy_fn(_, env)

    def setup_dependent_build_environment(self, env, dependent_spec):
        """Sets up the build environment of packages that depend on this one.

        This is similar to ``setup_build_environment``, but it is used to
        modify the build environments of packages that *depend* on this one.

        This gives packages like Python and others that follow the extension
        model a way to implement common environment or compile-time settings
        for dependencies.

        This method will be called before the dependent package prefix exists
        in Spack's store.

        Examples:
            1. Installing python modules generally requires ``PYTHONPATH``
            to point to the ``lib/pythonX.Y/site-packages`` directory in the
            module's install prefix. This method could be used to set that
            variable.

        Args:
            env (EnvironmentModifications): environment modifications to be
                applied when the dependent package is built. Package authors
                can call methods on it to alter the build environment.

            dependent_spec (Spec): the spec of the dependent package
                about to be built. This allows the extendee (self) to query
                the dependent's state. Note that *this* package's spec is
                available as ``self.spec``
        """
        legacy_fn = self._get_legacy_environment_method(
            'setup_dependent_environment'
        )
        if legacy_fn:
            _ = spack.util.environment.EnvironmentModifications()
            legacy_fn(env, _, dependent_spec)

    def setup_dependent_run_environment(self, env, dependent_spec):
        """Sets up the run environment of packages that depend on this one.

        This is similar to ``setup_run_environment``, but it is used to
        modify the run environments of packages that *depend* on this one.

        This gives packages like Python and others that follow the extension
        model a way to implement common environment or run-time settings
        for dependencies.

        Args:
            env (EnvironmentModifications): environment modifications to be
                applied when the dependent package is run. Package authors
                can call methods on it to alter the build environment.

            dependent_spec (Spec): The spec of the dependent package
                about to be run. This allows the extendee (self) to query
                the dependent's state. Note that *this* package's spec is
                available as ``self.spec``
        """
        legacy_fn = self._get_legacy_environment_method(
            'setup_dependent_environment'
        )
        if legacy_fn:
            _ = spack.util.environment.EnvironmentModifications()
            legacy_fn(_, env, dependent_spec)

    def setup_dependent_package(self, module, dependent_spec):
        """Set up Python module-scope variables for dependent packages.

        Called before the install() method of dependents.

        Default implementation does nothing, but this can be
        overridden by an extendable package to set up the module of
        its extensions. This is useful if there are some common steps
        to installing all extensions for a certain package.

        Examples:

        1. Extensions often need to invoke the ``python`` interpreter
           from the Python installation being extended. This routine
           can put a ``python()`` Executable object in the module scope
           for the extension package to simplify extension installs.

        2. MPI compilers could set some variables in the dependent's
           scope that point to ``mpicc``, ``mpicxx``, etc., allowing
           them to be called by common name regardless of which MPI is used.

        3. BLAS/LAPACK implementations can set some variables
           indicating the path to their libraries, since these
           paths differ by BLAS/LAPACK implementation.

        Args:
            module (spack.package.PackageBase.module): The Python ``module``
                object of the dependent package. Packages can use this to set
                module-scope variables for the dependent to use.

            dependent_spec (Spec): The spec of the dependent package
                about to be built. This allows the extendee (self) to
                query the dependent's state.  Note that *this*
                package's spec is available as ``self.spec``.
        """
        pass

    flag_handler = inject_flags
    # The flag handler method is called for each of the allowed compiler flags.
    # It returns a triple of inject_flags, env_flags, build_system_flags.
    # The flags returned as inject_flags are injected through the spack
    #  compiler wrappers.
    # The flags returned as env_flags are passed to the build system through
    #  the environment variables of the same name.
    # The flags returned as build_system_flags are passed to the build system
    #  package subclass to be turned into the appropriate part of the standard
    #  arguments. This is implemented for build system classes where
    #  appropriate and will otherwise raise a NotImplementedError.

    def flags_to_build_system_args(self, flags):
        # Takes flags as a dict name: list of values
        if any(v for v in flags.values()):
            msg = 'The {0} build system'.format(self.__class__.__name__)
            msg += ' cannot take command line arguments for compiler flags'
            raise NotImplementedError(msg)

    @staticmethod
    def uninstall_by_spec(spec, force=False, deprecator=None):
        if not os.path.isdir(spec.prefix):
            # prefix may not exist, but DB may be inconsistent. Try to fix by
            # removing, but omit hooks.
            specs = spack.store.db.query(spec, installed=True)
            if specs:
                if deprecator:
                    spack.store.db.deprecate(specs[0], deprecator)
                    tty.msg("Deprecating stale DB entry for "
                            "%s" % spec.short_spec)
                else:
                    spack.store.db.remove(specs[0])
                    tty.msg("Removed stale DB entry for %s" % spec.short_spec)
                return
            else:
                raise InstallError(str(spec) + " is not installed.")

        if not force:
            dependents = spack.store.db.installed_relatives(
                spec, 'parents', True)
            if dependents:
                raise PackageStillNeededError(spec, dependents)

        # Try to get the package for the spec
        try:
            pkg = spec.package
        except spack.repo.UnknownEntityError:
            pkg = None

        # Pre-uninstall hook runs first.
        with spack.store.db.prefix_write_lock(spec):

            if pkg is not None:
                spack.hooks.pre_uninstall(spec)

            # Uninstalling in Spack only requires removing the prefix.
            if not spec.external:
                msg = 'Deleting package prefix [{0}]'
                tty.debug(msg.format(spec.short_spec))
                # test if spec is already deprecated, not whether we want to
                # deprecate it now
                deprecated = bool(spack.store.db.deprecator(spec))
                spack.store.layout.remove_install_directory(spec, deprecated)
            # Delete DB entry
            if deprecator:
                msg = 'deprecating DB entry [{0}] in favor of [{1}]'
                tty.debug(msg.format(spec.short_spec, deprecator.short_spec))
                spack.store.db.deprecate(spec, deprecator)
            else:
                msg = 'Deleting DB entry [{0}]'
                tty.debug(msg.format(spec.short_spec))
                spack.store.db.remove(spec)

        if pkg is not None:
            spack.hooks.post_uninstall(spec)

        tty.msg("Successfully uninstalled %s" % spec.short_spec)

    def do_uninstall(self, force=False):
        """Uninstall this package by spec."""
        # delegate to instance-less method.
        Package.uninstall_by_spec(self.spec, force)

    def do_deprecate(self, deprecator, link_fn):
        """Deprecate this package in favor of deprecator spec"""
        spec = self.spec

        # Check whether package to deprecate has active extensions
        if self.extendable:
            view = spack.filesystem_view.YamlFilesystemView(spec.prefix,
                                                            spack.store.layout)
            active_exts = view.extensions_layout.extension_map(spec).values()
            if active_exts:
                short = spec.format('{name}/{hash:7}')
                m = "Spec %s has active extensions\n" % short
                for active in active_exts:
                    m += '        %s\n' % active.format('{name}/{hash:7}')
                    m += "Deactivate extensions before deprecating %s" % short
                tty.die(m)

        # Check whether package to deprecate is an active extension
        if self.is_extension:
            extendee = self.extendee_spec
            view = spack.filesystem_view.YamlFilesystemView(extendee.prefix,
                                                            spack.store.layout)

            if self.is_activated(view):
                short = spec.format('{name}/{hash:7}')
                short_ext = extendee.format('{name}/{hash:7}')
                msg = "Spec %s is an active extension of %s\n" % (short,
                                                                  short_ext)
                msg += "Deactivate %s to be able to deprecate it" % short
                tty.die(msg)

        # Install deprecator if it isn't installed already
        if not spack.store.db.query(deprecator):
            deprecator.package.do_install()

        old_deprecator = spack.store.db.deprecator(spec)
        if old_deprecator:
            # Find this specs yaml file from its old deprecation
            self_yaml = spack.store.layout.deprecated_file_path(spec,
                                                                old_deprecator)
        else:
            self_yaml = spack.store.layout.spec_file_path(spec)

        # copy spec metadata to "deprecated" dir of deprecator
        depr_yaml = spack.store.layout.deprecated_file_path(spec,
                                                            deprecator)
        fs.mkdirp(os.path.dirname(depr_yaml))
        shutil.copy2(self_yaml, depr_yaml)

        # Any specs deprecated in favor of this spec are re-deprecated in
        # favor of its new deprecator
        for deprecated in spack.store.db.specs_deprecated_by(spec):
            deprecated.package.do_deprecate(deprecator, link_fn)

        # Now that we've handled metadata, uninstall and replace with link
        Package.uninstall_by_spec(spec, force=True, deprecator=deprecator)
        link_fn(deprecator.prefix, spec.prefix)

    def _check_extendable(self):
        if not self.extendable:
            raise ValueError("Package %s is not extendable!" % self.name)

    def _sanity_check_extension(self):
        if not self.is_extension:
            raise ActivationError("This package is not an extension.")

        extendee_package = self.extendee_spec.package
        extendee_package._check_extendable()

        if not extendee_package.installed:
            raise ActivationError(
                "Can only (de)activate extensions for installed packages.")
        if not self.installed:
            raise ActivationError("Extensions must first be installed.")
        if self.extendee_spec.name not in self.extendees:
            raise ActivationError("%s does not extend %s!" %
                                  (self.name, self.extendee.name))

    def do_activate(self, view=None, with_dependencies=True, verbose=True):
        """Called on an extension to invoke the extendee's activate method.

        Commands should call this routine, and should not call
        activate() directly.
        """
        if verbose:
            tty.msg('Activating extension {0} for {1}'.format(
                self.spec.cshort_spec, self.extendee_spec.cshort_spec))

        self._sanity_check_extension()
        if not view:
            view = YamlFilesystemView(
                self.extendee_spec.prefix, spack.store.layout)

        extensions_layout = view.extensions_layout

        extensions_layout.check_extension_conflict(
            self.extendee_spec, self.spec)

        # Activate any package dependencies that are also extensions.
        if with_dependencies:
            for spec in self.dependency_activations():
                if not spec.package.is_activated(view):
                    spec.package.do_activate(
                        view, with_dependencies=with_dependencies,
                        verbose=verbose)

        self.extendee_spec.package.activate(
            self, view, **self.extendee_args)

        extensions_layout.add_extension(self.extendee_spec, self.spec)

        if verbose:
            tty.debug('Activated extension {0} for {1}'.format(
                self.spec.cshort_spec, self.extendee_spec.cshort_spec))

    def dependency_activations(self):
        return (spec for spec in self.spec.traverse(root=False, deptype='run')
                if spec.package.extends(self.extendee_spec))

    def activate(self, extension, view, **kwargs):
        """
        Add the extension to the specified view.

        Package authors can override this function to maintain some
        centralized state related to the set of activated extensions
        for a package.

        Spack internals (commands, hooks, etc.) should call
        do_activate() method so that proper checks are always executed.
        """
        view.merge(extension.spec, ignore=kwargs.get('ignore', None))

    def do_deactivate(self, view=None, **kwargs):
        """Remove this extension package from the specified view. Called
        on the extension to invoke extendee's deactivate() method.

        `remove_dependents=True` deactivates extensions depending on this
        package instead of raising an error.
        """
        self._sanity_check_extension()
        force = kwargs.get('force', False)
        verbose = kwargs.get('verbose', True)
        remove_dependents = kwargs.get('remove_dependents', False)

        if verbose:
            tty.msg('Deactivating extension {0} for {1}'.format(
                self.spec.cshort_spec, self.extendee_spec.cshort_spec))

        if not view:
            view = YamlFilesystemView(
                self.extendee_spec.prefix, spack.store.layout)
        extensions_layout = view.extensions_layout

        # Allow a force deactivate to happen.  This can unlink
        # spurious files if something was corrupted.
        if not force:
            extensions_layout.check_activated(
                self.extendee_spec, self.spec)

            activated = extensions_layout.extension_map(
                self.extendee_spec)
            for name, aspec in activated.items():
                if aspec == self.spec:
                    continue
                for dep in aspec.traverse(deptype='run'):
                    if self.spec == dep:
                        if remove_dependents:
                            aspec.package.do_deactivate(**kwargs)
                        else:
                            msg = ('Cannot deactivate {0} because {1} is '
                                   'activated and depends on it')
                            raise ActivationError(msg.format(
                                self.spec.cshort_spec, aspec.cshort_spec))

        self.extendee_spec.package.deactivate(
            self, view, **self.extendee_args)

        # redundant activation check -- makes SURE the spec is not
        # still activated even if something was wrong above.
        if self.is_activated(view):
            extensions_layout.remove_extension(
                self.extendee_spec, self.spec)

        if verbose:
            tty.debug('Deactivated extension {0} for {1}'.format(
                self.spec.cshort_spec, self.extendee_spec.cshort_spec))

    def deactivate(self, extension, view, **kwargs):
        """
        Remove all extension files from the specified view.

        Package authors can override this method to support other
        extension mechanisms.  Spack internals (commands, hooks, etc.)
        should call do_deactivate() method so that proper checks are
        always executed.
        """
        view.unmerge(extension.spec, ignore=kwargs.get('ignore', None))

    def view(self):
        """Create a view with the prefix of this package as the root.
        Extensions added to this view will modify the installation prefix of
        this package.
        """
        return YamlFilesystemView(self.prefix, spack.store.layout)

    def do_restage(self):
        """Reverts expanded/checked out source to a pristine state."""
        self.stage.restage()

    def do_clean(self):
        """Removes the package's build stage and source tarball."""
        for patch in self.spec.patches:
            patch.clean()

        self.stage.destroy()

    def format_doc(self, **kwargs):
        """Wrap doc string at 72 characters and format nicely"""
        indent = kwargs.get('indent', 0)

        if not self.__doc__:
            return ""

        doc = re.sub(r'\s+', ' ', self.__doc__)
        lines = textwrap.wrap(doc, 72)
        results = StringIO()
        for line in lines:
            results.write((" " * indent) + line + "\n")
        return results.getvalue()

    @property
    def all_urls(self):
        """A list of all URLs in a package.

        Check both class-level and version-specific URLs.

        Returns:
            list: a list of URLs
        """
        urls = []
        if hasattr(self, 'url') and self.url:
            urls.append(self.url)

        for args in self.versions.values():
            if 'url' in args:
                urls.append(args['url'])
        return urls

    def fetch_remote_versions(self):
        """Find remote versions of this package.

        Uses ``list_url`` and any other URLs listed in the package file.

        Returns:
            dict: a dictionary mapping versions to URLs
        """
        if not self.all_urls:
            return {}

        try:
            return spack.util.web.find_versions_of_archive(
                self.all_urls, self.list_url, self.list_depth)
        except spack.util.web.NoNetworkConnectionError as e:
            tty.die("Package.fetch_versions couldn't connect to:", e.url,
                    e.message)

    @property
    def rpath(self):
        """Get the rpath this package links with, as a list of paths."""
        rpaths = [self.prefix.lib, self.prefix.lib64]
        deps = self.spec.dependencies(deptype='link')
        rpaths.extend(d.prefix.lib for d in deps
                      if os.path.isdir(d.prefix.lib))
        rpaths.extend(d.prefix.lib64 for d in deps
                      if os.path.isdir(d.prefix.lib64))
        return rpaths

    @property
    def rpath_args(self):
        """
        Get the rpath args as a string, with -Wl,-rpath, for each element
        """
        return " ".join("-Wl,-rpath,%s" % p for p in self.rpath)

    build_time_test_callbacks = None

    @on_package_attributes(run_tests=True)
    def _run_default_build_time_test_callbacks(self):
        """Tries to call all the methods that are listed in the attribute
        ``build_time_test_callbacks`` if ``self.run_tests is True``.

        If ``build_time_test_callbacks is None`` returns immediately.
        """
        if self.build_time_test_callbacks is None:
            return

        for name in self.build_time_test_callbacks:
            try:
                fn = getattr(self, name)
                tty.msg('RUN-TESTS: build-time tests [{0}]'.format(name))
                fn()
            except AttributeError:
                msg = 'RUN-TESTS: method not implemented [{0}]'
                tty.warn(msg.format(name))

    install_time_test_callbacks = None

    @on_package_attributes(run_tests=True)
    def _run_default_install_time_test_callbacks(self):
        """Tries to call all the methods that are listed in the attribute
        ``install_time_test_callbacks`` if ``self.run_tests is True``.

        If ``install_time_test_callbacks is None`` returns immediately.
        """
        if self.install_time_test_callbacks is None:
            return

        for name in self.install_time_test_callbacks:
            try:
                fn = getattr(self, name)
                tty.msg('RUN-TESTS: install-time tests [{0}]'.format(name))
                fn()
            except AttributeError:
                msg = 'RUN-TESTS: method not implemented [{0}]'
                tty.warn(msg.format(name))


inject_flags = PackageBase.inject_flags
env_flags = PackageBase.env_flags
build_system_flags = PackageBase.build_system_flags


class BundlePackage(PackageBase):
    """General purpose bundle, or no-code, package class."""
    #: There are no phases by default but the property is required to support
    #: post-install hooks (e.g., for module generation).
    phases = []
    #: This attribute is used in UI queries that require to know which
    #: build-system class we are using
    build_system_class = 'BundlePackage'

    #: Bundle packages do not have associated source or binary code.
    has_code = False


class Package(PackageBase):
    """General purpose class with a single ``install``
    phase that needs to be coded by packagers.
    """
    #: The one and only phase
    phases = ['install']
    #: This attribute is used in UI queries that require to know which
    #: build-system class we are using
    build_system_class = 'Package'
    # This will be used as a registration decorator in user
    # packages, if need be
    run_after('install')(PackageBase.sanity_check_prefix)


def install_dependency_symlinks(pkg, spec, prefix):
    """
    Execute a dummy install and flatten dependencies.

    This routine can be used in a ``package.py`` definition by setting
    ``install = install_dependency_symlinks``.

    This feature comes in handy for creating a common location for the
    the installation of third-party libraries.
    """
    flatten_dependencies(spec, prefix)


def use_cray_compiler_names():
    """Compiler names for builds that rely on cray compiler names."""
    os.environ['CC'] = 'cc'
    os.environ['CXX'] = 'CC'
    os.environ['FC'] = 'ftn'
    os.environ['F77'] = 'ftn'


def flatten_dependencies(spec, flat_dir):
    """Make each dependency of spec present in dir via symlink."""
    for dep in spec.traverse(root=False):
        name = dep.name

        dep_path = spack.store.layout.path_for_spec(dep)
        dep_files = LinkTree(dep_path)

        os.mkdir(flat_dir + '/' + name)

        conflict = dep_files.find_conflict(flat_dir + '/' + name)
        if conflict:
            raise DependencyConflictError(conflict)

        dep_files.merge(flat_dir + '/' + name)


def dump_packages(spec, path):
    """Dump all package information for a spec and its dependencies.

       This creates a package repository within path for every
       namespace in the spec DAG, and fills the repos wtih package
       files and patch files for every node in the DAG.
    """
    mkdirp(path)

    # Copy in package.py files from any dependencies.
    # Note that we copy them in as they are in the *install* directory
    # NOT as they are in the repository, because we want a snapshot of
    # how *this* particular build was done.
    for node in spec.traverse(deptype=all):
        if node is not spec:
            # Locate the dependency package in the install tree and find
            # its provenance information.
            source = spack.store.layout.build_packages_path(node)
            source_repo_root = os.path.join(source, node.namespace)

            # There's no provenance installed for the source package.  Skip it.
            # User can always get something current from the builtin repo.
            if not os.path.isdir(source_repo_root):
                continue

            # Create a source repo and get the pkg directory out of it.
            try:
                source_repo = spack.repo.Repo(source_repo_root)
                source_pkg_dir = source_repo.dirname_for_package_name(
                    node.name)
            except spack.repo.RepoError:
                tty.warn("Warning: Couldn't copy in provenance for %s" %
                         node.name)

        # Create a destination repository
        dest_repo_root = os.path.join(path, node.namespace)
        if not os.path.exists(dest_repo_root):
            spack.repo.create_repo(dest_repo_root)
        repo = spack.repo.Repo(dest_repo_root)

        # Get the location of the package in the dest repo.
        dest_pkg_dir = repo.dirname_for_package_name(node.name)
        if node is not spec:
            install_tree(source_pkg_dir, dest_pkg_dir)
        else:
            spack.repo.path.dump_provenance(node, dest_pkg_dir)


def possible_dependencies(*pkg_or_spec, **kwargs):
    """Get the possible dependencies of a number of packages.

    See ``PackageBase.possible_dependencies`` for details.
    """
    transitive = kwargs.get('transitive', True)
    expand_virtuals = kwargs.get('expand_virtuals', True)
    deptype = kwargs.get('deptype', 'all')
    missing = kwargs.get('missing')

    packages = []
    for pos in pkg_or_spec:
        if isinstance(pos, PackageMeta):
            pkg = pos
        elif isinstance(pos, spack.spec.Spec):
            pkg = pos.package
        else:
            pkg = spack.spec.Spec(pos).package

        packages.append(pkg)

    visited = {}
    for pkg in packages:
        pkg.possible_dependencies(
            transitive, expand_virtuals, deptype, visited, missing)

    return visited


def print_pkg(message):
    """Outputs a message with a package icon."""
    from llnl.util.tty.color import cwrite
    cwrite('@*g{[+]} ')
    print(message)


def _hms(seconds):
    """Convert time in seconds to hours, minutes, seconds."""
    m, s = divmod(seconds, 60)
    h, m = divmod(m, 60)

    parts = []
    if h:
        parts.append("%dh" % h)
    if m:
        parts.append("%dm" % m)
    if s:
        parts.append("%.2fs" % s)
    return ' '.join(parts)


class FetchError(spack.error.SpackError):
    """Raised when something goes wrong during fetch."""

    def __init__(self, message, long_msg=None):
        super(FetchError, self).__init__(message, long_msg)


class InstallError(spack.error.SpackError):
    """Raised when something goes wrong during install or uninstall."""

    def __init__(self, message, long_msg=None):
        super(InstallError, self).__init__(message, long_msg)


class ExternalPackageError(InstallError):
    """Raised by install() when a package is only for external use."""


class PackageStillNeededError(InstallError):
    """Raised when package is still needed by another on uninstall."""
    def __init__(self, spec, dependents):
        super(PackageStillNeededError, self).__init__("Cannot uninstall %s" %
                                                      spec)
        self.spec = spec
        self.dependents = dependents


class PackageError(spack.error.SpackError):
    """Raised when something is wrong with a package definition."""
    def __init__(self, message, long_msg=None):
        super(PackageError, self).__init__(message, long_msg)


class PackageVersionError(PackageError):
    """Raised when a version URL cannot automatically be determined."""
    def __init__(self, version):
        super(PackageVersionError, self).__init__(
            "Cannot determine a URL automatically for version %s" % version,
            "Please provide a url for this version in the package.py file.")


class NoURLError(PackageError):
    """Raised when someone tries to build a URL for a package with no URLs."""

    def __init__(self, cls):
        super(NoURLError, self).__init__(
            "Package %s has no version with a URL." % cls.__name__)


class InvalidPackageOpError(PackageError):
    """Raised when someone tries perform an invalid operation on a package."""


class ExtensionError(PackageError):
    """Superclass for all errors having to do with extension packages."""


class ActivationError(ExtensionError):
    """Raised when there are problems activating an extension."""
    def __init__(self, msg, long_msg=None):
        super(ActivationError, self).__init__(msg, long_msg)


class DependencyConflictError(spack.error.SpackError):
    """Raised when the dependencies cannot be flattened as asked for."""
    def __init__(self, conflict):
        super(DependencyConflictError, self).__init__(
            "%s conflicts with another file in the flattened directory." % (
                conflict))<|MERGE_RESOLUTION|>--- conflicted
+++ resolved
@@ -1510,12 +1510,8 @@
 
     def try_install_from_binary_cache(self, explicit, unsigned=False):
         tty.msg('Searching for binary cache of %s' % self.name)
-<<<<<<< HEAD
-        specs = binary_distribution.get_specs(use_arch=True)
-=======
         specs = binary_distribution.get_spec(spec=self.spec,
                                              force=False)
->>>>>>> 3b2c534e
         binary_spec = spack.spec.Spec.from_dict(self.spec.to_dict())
         binary_spec._mark_concrete()
         if binary_spec not in specs:
