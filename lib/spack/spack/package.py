##############################################################################
# Copyright (c) 2013, Lawrence Livermore National Security, LLC.
# Produced at the Lawrence Livermore National Laboratory.
#
# This file is part of Spack.
# Written by Todd Gamblin, tgamblin@llnl.gov, All rights reserved.
# LLNL-CODE-647188
#
# For details, see https://github.com/llnl/spack
# Please also see the LICENSE file for our notice and the LGPL.
#
# This program is free software; you can redistribute it and/or modify
# it under the terms of the GNU General Public License (as published by
# the Free Software Foundation) version 2.1 dated February 1999.
#
# This program is distributed in the hope that it will be useful, but
# WITHOUT ANY WARRANTY; without even the IMPLIED WARRANTY OF
# MERCHANTABILITY or FITNESS FOR A PARTICULAR PURPOSE. See the terms and
# conditions of the GNU General Public License for more details.
#
# You should have received a copy of the GNU Lesser General Public License
# along with this program; if not, write to the Free Software Foundation,
# Inc., 59 Temple Place, Suite 330, Boston, MA 02111-1307 USA
##############################################################################
"""
This is where most of the action happens in Spack.
See the Package docs for detailed instructions on how the class works
and on how to write your own packages.

The spack package structure is based strongly on Homebrew
(http://wiki.github.com/mxcl/homebrew/), mainly because
Homebrew makes it very easy to create packages.  For a complete
rundown on spack and how it differs from homebrew, look at the
README.
"""
import os
import re
import textwrap
<<<<<<< HEAD
from StringIO import StringIO
import shutil
import sys
import string
=======
import time
import glob
>>>>>>> 38ea75e8

import llnl.util.tty as tty
import spack
import spack.build_environment
import spack.compilers
import spack.directives
import spack.error
import spack.fetch_strategy as fs
import spack.hooks
import spack.mirror
import spack.repository
import spack.url
import spack.util.web
from StringIO import StringIO
from llnl.util.filesystem import *
from llnl.util.lang import *
from llnl.util.link_tree import LinkTree
from llnl.util.tty.log import log_output
from spack.stage import Stage, ResourceStage, StageComposite
<<<<<<< HEAD
from spack.util.compression import allowed_archive, extension
from spack.util.executable import ProcessError, which
from spack.util.environment import dump_environment
from spack import directory_layout
=======
from spack.util.compression import allowed_archive
from spack.util.environment import dump_environment
from spack.util.executable import ProcessError
from spack.version import *
from urlparse import urlparse
>>>>>>> 38ea75e8

"""Allowed URL schemes for spack packages."""
_ALLOWED_URL_SCHEMES = ["http", "https", "ftp", "file", "git"]


class Package(object):
    """This is the superclass for all spack packages.

    ***The Package class***

    Package is where the bulk of the work of installing packages is done.

    A package defines how to fetch, verfiy (via, e.g., md5), build, and
    install a piece of software.  A Package also defines what other
    packages it depends on, so that dependencies can be installed along
    with the package itself.  Packages are written in pure python.

    Packages are all submodules of spack.packages.  If spack is installed
    in $prefix, all of its python files are in $prefix/lib/spack.  Most
    of them are in the spack module, so all the packages live in
    $prefix/lib/spack/spack/packages.

    All you have to do to create a package is make a new subclass of Package
    in this directory.  Spack automatically scans the python files there
    and figures out which one to import when you invoke it.

    **An example package**

    Let's look at the cmake package to start with.  This package lives in
    $prefix/lib/spack/spack/packages/cmake.py:

    .. code-block:: python

       from spack import *
       class Cmake(Package):
           homepage  = 'https://www.cmake.org'
           url       = 'http://www.cmake.org/files/v2.8/cmake-2.8.10.2.tar.gz'
           md5       = '097278785da7182ec0aea8769d06860c'

           def install(self, spec, prefix):
               configure('--prefix=%s'   % prefix,
                         '--parallel=%s' % make_jobs)
               make()
               make('install')

    **Naming conventions**

    There are two names you should care about:

    1. The module name, ``cmake``.

       * User will refers to this name, e.g. 'spack install cmake'.
       * Corresponds to the name of the file, 'cmake.py', and it can
         include ``_``, ``-``, and numbers (it can even start with a
         number).

    2. The class name, "Cmake".  This is formed by converting `-` or
       ``_`` in the module name to camel case.  If the name starts with
       a number, we prefix the class name with ``_``. Examples:

         Module Name       Class Name
          foo_bar           FooBar
          docbook-xml       DocbookXml
          FooBar            Foobar
          3proxy            _3proxy

        The class name is what spack looks for when it loads a package module.

    **Required Attributes**

    Aside from proper naming, here is the bare minimum set of things you
    need when you make a package:

    homepage
      informational URL, so that users know what they're
      installing.

    url
      URL of the source archive that spack will fetch.

    install()
      This function tells spack how to build and install the
      software it downloaded.

    **Optional Attributes**

    You can also optionally add these attributes, if needed:

        list_url
            Webpage to scrape for available version strings. Default is the
            directory containing the tarball; use this if the default isn't
            correct so that invoking 'spack versions' will work for this
            package.

        url_version(self, version)
            When spack downloads packages at particular versions, it just
            converts version to string with str(version).  Override this if
            your package needs special version formatting in its URL.  boost
            is an example of a package that needs this.

    ***Creating Packages***

    As a package creator, you can probably ignore most of the preceding
    information, because you can use the 'spack create' command to do it
    all automatically.

    You as the package creator generally only have to worry about writing
    your install function and specifying dependencies.

    **spack create**

    Most software comes in nicely packaged tarballs, like this one:
        http://www.cmake.org/files/v2.8/cmake-2.8.10.2.tar.gz

    Taking a page from homebrew, spack deduces pretty much everything it
    needs to know from the URL above.  If you simply type this:

        spack create http://www.cmake.org/files/v2.8/cmake-2.8.10.2.tar.gz

    Spack will download the tarball, generate an md5 hash, figure out the
    version and the name of the package from the URL, and create a new
    package file for you with all the names and attributes set correctly.

    Once this skeleton code is generated, spack pops up the new package in
    your $EDITOR so that you can modify the parts that need changes.

    **Dependencies**

    If your package requires another in order to build, you can specify that
    like this:

    .. code-block:: python

       class Stackwalker(Package):
           ...
           depends_on("libdwarf")
           ...

    This tells spack that before it builds stackwalker, it needs to build
    the libdwarf package as well.  Note that this is the module name, not
    the class name (The class name is really only used by spack to find
    your package).

    Spack will download an install each dependency before it installs your
    package.  In addtion, it will add -L, -I, and rpath arguments to your
    compiler and linker for each dependency.  In most cases, this allows you
    to avoid specifying any dependencies in your configure or cmake line;
    you can just run configure or cmake without any additional arguments and
    it will find the dependencies automatically.


    **The Install Function**

    The install function is designed so that someone not too terribly familiar
    with Python could write a package installer.  For example, we put a number
    of commands in install scope that you can use almost like shell commands.
    These include make, configure, cmake, rm, rmtree, mkdir, mkdirp, and others.

    You can see above in the cmake script that these commands are used to run
    configure and make almost like they're used on the command line.  The
    only difference is that they are python function calls and not shell
    commands.

    It may be puzzling to you where the commands and functions in install live.
    They are NOT instance variables on the class; this would require us to
    type 'self.' all the time and it makes the install code unnecessarily long.
    Rather, spack puts these commands and variables in *module* scope for your
    Package subclass.  Since each package has its own module, this doesn't
    pollute other namespaces, and it allows you to more easily implement an
    install function.

    For a full list of commands and variables available in module scope, see the
    add_commands_to_module() function in this class. This is where most of
    them are created and set on the module.


    **Parallel Builds**

    By default, Spack will run make in parallel when you run make() in your
    install function.  Spack figures out how many cores are available on
    your system and runs make with -j<cores>.  If you do not want this behavior,
    you can explicitly mark a package not to use parallel make:

    .. code-block:: python

       class SomePackage(Package):
           ...
           parallel = False
           ...

    This changes thd default behavior so that make is sequential.  If you still
    want to build some parts in parallel, you can do this in your install function:

    .. code-block:: python

       make(parallel=True)

    Likewise, if you do not supply parallel = True in your Package, you can keep
    the default parallel behavior and run make like this when you want a
    sequential build:

    .. code-block:: python

       make(parallel=False)

    **Package Lifecycle**

    This section is really only for developers of new spack commands.

    A package's lifecycle over a run of Spack looks something like this:

    .. code-block:: python

       p = Package()             # Done for you by spack

       p.do_fetch()              # downloads tarball from a URL
       p.do_stage()              # expands tarball in a temp directory
       p.do_patch()              # applies patches to expanded source
       p.do_install()            # calls package's install() function
       p.do_uninstall()          # removes install directory

    There are also some other commands that clean the build area:

    .. code-block:: python

       p.do_clean()              # removes the stage directory entirely
       p.do_restage()            # removes the build directory and
                                 # re-expands the archive.

    The convention used here is that a do_* function is intended to be called
    internally by Spack commands (in spack.cmd).  These aren't for package
    writers to override, and doing so may break the functionality of the Package
    class.

    Package creators override functions like install() (all of them do this),
    clean() (some of them do this), and others to provide custom behavior.

    """
    #
    # These are default values for instance variables.
    #
    """By default we build in parallel.  Subclasses can override this."""
    parallel = True

    """# jobs to use for parallel make. If set, overrides default of ncpus."""
    make_jobs = None

    """Most packages are NOT extendable.  Set to True if you want extensions."""
    extendable = False

    """List of prefix-relative file paths (or a single path). If these do
       not exist after install, or if they exist but are not files,
       sanity checks fail.
    """
    sanity_check_is_file = []

    """List of prefix-relative directory paths (or a single path). If
       these do not exist after install, or if they exist but are not
       directories, sanity checks will fail.
    """
    sanity_check_is_dir = []


    def __init__(self, spec):
        # this determines how the package should be built.
        self.spec = spec

        # Name of package is the name of its module, without the
        # containing module names.
        self.name = self.module.__name__
        if '.' in self.name:
            self.name = self.name[self.name.rindex('.') + 1:]

        # Sanity check attributes required by Spack directives.
        spack.directives.ensure_dicts(type(self))

        # Check versions in the versions dict.
        for v in self.versions:
            assert(isinstance(v, Version))

        # Check version descriptors
        for v in sorted(self.versions):
            assert(isinstance(self.versions[v], dict))

        # Version-ize the keys in versions dict
        try:
            self.versions = dict((Version(v), h) for v,h in self.versions.items())
        except ValueError, e:
            raise ValueError("In package %s: %s" % (self.name, e.message))

        # stage used to build this package.
        self._stage = None

        # Init fetch strategy and url to None
        self._fetcher = None
        self.url = getattr(self.__class__, 'url', None)

        # Fix up self.url if this package fetches with a URLFetchStrategy.
        # This makes self.url behave sanely.
        if self.spec.versions.concrete:
            # TODO: this is a really roundabout way of determining the type
            # TODO: of fetch to do. figure out a more sane fetch strategy/package
            # TODO: init order (right now it's conflated with stage, package, and
            # TODO: the tests make assumptions)
            f = fs.for_package_version(self, self.version)
            if isinstance(f, fs.URLFetchStrategy):
                self.url = self.url_for_version(self.spec.version)

        # Set a default list URL (place to find available versions)
        if not hasattr(self, 'list_url'):
            self.list_url = None

        if not hasattr(self, 'list_depth'):
            self.list_depth = 1

        # Set up some internal variables for timing.
        self._fetch_time = 0.0
        self._total_time = 0.0

        if self.is_extension:
            spack.repo.get(self.extendee_spec)._check_extendable()


    @property
    def version(self):
        if not self.spec.versions.concrete:
            raise ValueError("Can only get of package with concrete version.")
        return self.spec.versions[0]


    @memoized
    def version_urls(self):
        """Return a list of URLs for different versions of this
           package, sorted by version.  A version's URL only appears
           in this list if it has an explicitly defined URL."""
        version_urls = {}
        for v in sorted(self.versions):
            args = self.versions[v]
            if 'url' in args:
                version_urls[v] = args['url']
        return version_urls


    def nearest_url(self, version):
        """Finds the URL for the next lowest version with a URL.
           If there is no lower version with a URL, uses the
           package url property. If that isn't there, uses a
           *higher* URL, and if that isn't there raises an error.
        """
        version_urls = self.version_urls()
        url = getattr(self.__class__, 'url', None)

        for v in version_urls:
            if v > version and url:
                break
            if version_urls[v]:
                url = version_urls[v]
        return url


    # TODO: move this out of here and into some URL extrapolation module?
    def url_for_version(self, version):
        """Returns a URL that you can download a new version of this package from."""
        if not isinstance(version, Version):
            version = Version(version)

        cls = self.__class__
        if not (hasattr(cls, 'url') or self.version_urls()):
            raise NoURLError(cls)

        # If we have a specific URL for this version, don't extrapolate.
        version_urls = self.version_urls()
        if version in version_urls:
            return version_urls[version]

        # If we have no idea, try to substitute the version.
        return spack.url.substitute_version(self.nearest_url(version),
                                            self.url_version(version))

    def _make_resource_stage(self, root_stage, fetcher, resource):
        resource_stage_folder = self._resource_stage(resource)
        resource_mirror = join_path(self.name, os.path.basename(fetcher.url))
        stage = ResourceStage(resource.fetcher, root=root_stage, resource=resource,
                              name=resource_stage_folder, mirror_path=resource_mirror)
        return stage

    def _make_root_stage(self, fetcher):
        # Construct a mirror path (TODO: get this out of package.py)
        mp = spack.mirror.mirror_archive_path(self.spec, fetcher)
        # Construct a path where the stage should build..
        s = self.spec
        stage_name = "%s-%s-%s" % (s.name, s.version, s.dag_hash())
        # Build the composite stage
        stage = Stage(fetcher, mirror_path=mp, name=stage_name)
        return stage

    def _make_stage(self):
        # Construct a composite stage on top of the composite FetchStrategy
        composite_fetcher = self.fetcher
        composite_stage = StageComposite()
        resources = self._get_needed_resources()
        for ii, fetcher in enumerate(composite_fetcher):
            if ii == 0:
                # Construct root stage first
                stage = self._make_root_stage(fetcher)
            else:
                # Construct resource stage
                resource = resources[ii - 1]  # ii == 0 is root!
                stage = self._make_resource_stage(composite_stage[0], fetcher, resource)
            # Append the item to the composite
            composite_stage.append(stage)

        # Create stage on first access.  Needed because fetch, stage,
        # patch, and install can be called independently of each
        # other, so `with self.stage:` in do_install isn't sufficient.
        composite_stage.create()
        return composite_stage

    @property
    def stage(self):
        if not self.spec.concrete:
            raise ValueError("Can only get a stage for a concrete package.")
        if self._stage is None:
            self._stage = self._make_stage()
        return self._stage


    @stage.setter
    def stage(self, stage):
        """Allow a stage object to be set to override the default."""
        self._stage = stage


    def _make_fetcher(self):
        # Construct a composite fetcher that always contains at least
        # one element (the root package). In case there are resources
        # associated with the package, append their fetcher to the
        # composite.
        root_fetcher = fs.for_package_version(self, self.version)
        fetcher = fs.FetchStrategyComposite()  # Composite fetcher
        fetcher.append(root_fetcher)  # Root fetcher is always present
        resources = self._get_needed_resources()
        for resource in resources:
            fetcher.append(resource.fetcher)
        return fetcher

    @property
    def fetcher(self):
        if not self.spec.versions.concrete:
            raise ValueError("Can only get a fetcher for a package with concrete versions.")
        if not self._fetcher:
            self._fetcher = self._make_fetcher()
        return self._fetcher

    @fetcher.setter
    def fetcher(self, f):
        self._fetcher = f


    @property
    def extendee_spec(self):
        """Spec of the extendee of this package, or None if it is not an extension."""
        if not self.extendees:
            return None

        # TODO: allow more than one extendee.
        name = next(iter(self.extendees))

        # If the extendee is in the spec's deps already, return that.
        for dep in self.spec.traverse():
            if name == dep.name:
                return dep

        # if the spec is concrete already, then it extends something
        # that is an *optional* dependency, and the dep isn't there.
        if self.spec._concrete:
            return None
        else:
            # If it's not concrete, then return the spec from the
            # extends() directive since that is all we know so far.
            spec, kwargs = self.extendees[name]
            return spec


    @property
    def extendee_args(self):
        """Spec of the extendee of this package, or None if it is not an extension."""
        if not self.extendees:
            return None

        # TODO: allow multiple extendees.
        name = next(iter(self.extendees))
        return self.extendees[name][1]


    @property
    def is_extension(self):
        # if it is concrete, it's only an extension if it actually
        # dependes on the extendee.
        if self.spec._concrete:
            return self.extendee_spec is not None
        else:
            # If not, then it's an extension if it *could* be an extension
            return bool(self.extendees)


    def extends(self, spec):
        if not spec.name in self.extendees:
            return False
        s = self.extendee_spec
        return s and s.satisfies(spec)


    @property
    def activated(self):
        if not self.is_extension:
            raise ValueError("is_extension called on package that is not an extension.")
        exts = spack.install_layout.extension_map(self.extendee_spec)
        return (self.name in exts) and (exts[self.name] == self.spec)


    def preorder_traversal(self, visited=None, **kwargs):
        """This does a preorder traversal of the package's dependence DAG."""
        virtual = kwargs.get("virtual", False)

        if visited is None:
            visited = set()

        if self.name in visited:
            return
        visited.add(self.name)

        if not virtual:
            yield self

        for name in sorted(self.dependencies.keys()):
            spec = self.dependencies[name]

            # currently, we do not descend into virtual dependencies, as this
            # makes doing a sensible traversal much harder.  We just assume that
            # ANY of the virtual deps will work, which might not be true (due to
            # conflicts or unsatisfiable specs).  For now this is ok but we might
            # want to reinvestigate if we start using a lot of complicated virtual
            # dependencies
            # TODO: reinvestigate this.
            if spec.virtual:
                if virtual:
                    yield spec
                continue

            for pkg in spack.repo.get(name).preorder_traversal(visited, **kwargs):
                yield pkg


    def provides(self, vpkg_name):
        """True if this package provides a virtual package with the specified name."""
        return any(s.name == vpkg_name for s in self.provided)


    def virtual_dependencies(self, visited=None):
        for spec in sorted(set(self.preorder_traversal(virtual=True))):
            yield spec


    @property
    def installed(self):
        return os.path.isdir(self.prefix)


    @property
    def installed_dependents(self):
        """Return a list of the specs of all installed packages that depend
           on this one.

        TODO: move this method to database.py?
        """
        dependents = []
        for spec in spack.installed_db.query():
            if self.name == spec.name:
                continue
            for dep in spec.traverse():
                if self.spec == dep:
                    dependents.append(spec)
        return dependents


    @property
    def prefix(self):
        """Get the prefix into which this package should be installed."""
        return self.spec.prefix


    @property
    def compiler(self):
        """Get the spack.compiler.Compiler object used to build this package."""
        if not self.spec.concrete:
            raise ValueError("Can only get a compiler for a concrete package.")
        return spack.compilers.compiler_for_spec(self.spec.compiler)


    def url_version(self, version):
        """Given a version, this returns a string that should be substituted into the
           package's URL to download that version.
           By default, this just returns the version string. Subclasses may need to
           override this, e.g. for boost versions where you need to ensure that there
           are _'s in the download URL.
        """
        return str(version)


    def remove_prefix(self):
        """Removes the prefix for a package along with any empty parent directories."""
        spack.install_layout.remove_install_directory(self.spec)


    def do_fetch(self, mirror_only=False):
        """Creates a stage directory and downloads the tarball for this package.
           Working directory will be set to the stage directory.
        """
        if not self.spec.concrete:
            raise ValueError("Can only fetch concrete packages.")

        start_time = time.time()
        if spack.do_checksum and not self.version in self.versions:
            tty.warn("There is no checksum on file to fetch %s safely."
                     % self.spec.format('$_$@'))

            # Ask the user whether to skip the checksum if we're
            # interactive, but just fail if non-interactive.
            checksum_msg = "Add a checksum or use --no-checksum to skip this check."
            ignore_checksum = False
            if sys.stdout.isatty():
                ignore_checksum = tty.get_yes_or_no("  Fetch anyway?", default=False)
                if ignore_checksum:
                    tty.msg("Fetching with no checksum.", checksum_msg)

            if not ignore_checksum:
                raise FetchError(
                    "Will not fetch %s" % self.spec.format('$_$@'), checksum_msg)

        self.stage.fetch(mirror_only)

        self._fetch_time = time.time() - start_time

        if spack.do_checksum and self.version in self.versions:
            self.stage.check()


    def do_stage(self, mirror_only=False):
        """Unpacks the fetched tarball, then changes into the expanded tarball
           directory."""
        if not self.spec.concrete:
            raise ValueError("Can only stage concrete packages.")

        self.do_fetch(mirror_only)
        self.stage.expand_archive()
        self.stage.chdir_to_source()


    def do_patch(self):
        """Calls do_stage(), then applied patches to the expanded tarball if they
           haven't been applied already."""
        if not self.spec.concrete:
            raise ValueError("Can only patch concrete packages.")

        # Kick off the stage first.
        self.do_stage()

        # Package can add its own patch function.
        has_patch_fun = hasattr(self, 'patch') and callable(self.patch)

        # If there are no patches, note it.
        if not self.patches and not has_patch_fun:
            tty.msg("No patches needed for %s" % self.name)
            return

        # Construct paths to special files in the archive dir used to
        # keep track of whether patches were successfully applied.
        archive_dir     = self.stage.source_path
        good_file       = join_path(archive_dir, '.spack_patched')
        no_patches_file = join_path(archive_dir, '.spack_no_patches')
        bad_file        = join_path(archive_dir, '.spack_patch_failed')

        # If we encounter an archive that failed to patch, restage it
        # so that we can apply all the patches again.
        if os.path.isfile(bad_file):
            tty.msg("Patching failed last time. Restaging.")
            self.stage.restage()

        self.stage.chdir_to_source()

        # If this file exists, then we already applied all the patches.
        if os.path.isfile(good_file):
            tty.msg("Already patched %s" % self.name)
            return
        elif os.path.isfile(no_patches_file):
            tty.msg("No patches needed for %s" % self.name)
            return

        # Apply all the patches for specs that match this one
        patched = False
        for spec, patch_list in self.patches.items():
            if self.spec.satisfies(spec):
                for patch in patch_list:
                    try:
                        patch.apply(self.stage)
                        tty.msg('Applied patch %s' % patch.path_or_url)
                        patched = True
                    except:
                        # Touch bad file if anything goes wrong.
                        tty.msg('Patch %s failed.' % patch.path_or_url)
                        touch(bad_file)
                        raise

        if has_patch_fun:
            try:
                self.patch()
                tty.msg("Ran patch() for %s" % self.name)
                patched = True
            except:
                tty.msg("patch() function failed for %s" % self.name)
                touch(bad_file)
                raise

        # Get rid of any old failed file -- patches have either succeeded
        # or are not needed.  This is mostly defensive -- it's needed
        # if the restage() method doesn't clean *everything* (e.g., for a repo)
        if os.path.isfile(bad_file):
            os.remove(bad_file)

        # touch good or no patches file so that we skip next time.
        if patched:
            touch(good_file)
        else:
            touch(no_patches_file)


    @property
    def namespace(self):
        namespace, dot, module = self.__module__.rpartition('.')
        return namespace


    def do_fake_install(self):
        """Make a fake install directory contaiing a 'fake' file in bin."""
        mkdirp(self.prefix.bin)
        touch(join_path(self.prefix.bin, 'fake'))
        mkdirp(self.prefix.lib)
        mkdirp(self.prefix.man1)


    def _get_needed_resources(self):
        resources = []
        # Select the resources that are needed for this build
        for when_spec, resource_list in self.resources.items():
            if when_spec in self.spec:
                resources.extend(resource_list)
        # Sorts the resources by the length of the string representing their destination. Since any nested resource
        # must contain another resource's name in its path, it seems that should work
        resources = sorted(resources, key=lambda res: len(res.destination))
        return resources

    def _resource_stage(self, resource):
        pieces = ['resource', resource.name, self.spec.dag_hash()]
        resource_stage_folder = '-'.join(pieces)
        return resource_stage_folder


    def do_install(self,
                   keep_prefix=False,  keep_stage=False, ignore_deps=False,
                   skip_patch=False, verbose=False, make_jobs=None, fake=False,
                   install_phases = set(['configure', 'build', 'install', 'provenance'])):
        """Called by commands to install a package and its dependencies.

        Package implementations should override install() to describe
        their build process.

        Args:
        keep_prefix -- Keep install prefix on failure. By default, destroys it.
        keep_stage  -- By default, stage is destroyed only if there are no
                       exceptions during build. Set to True to keep the stage
                       even with exceptions.
        ignore_deps -- Do not install dependencies before installing this package.
        fake        -- Don't really build -- install fake stub files instead.
        skip_patch  -- Skip patch stage of build if True.
        verbose     -- Display verbose build output (by default, suppresses it)
        make_jobs   -- Number of make jobs to use for install.  Default is ncpus.
        """
        if not self.spec.concrete:
            raise ValueError("Can only install concrete packages.")

        # No installation needed if package is external
        if self.spec.external:
            tty.msg("%s is externally installed in %s" % (self.name, self.spec.external))
            return

        # Ensure package is not already installed
        if 'install' in install_phases and spack.install_layout.check_installed(self.spec):
            tty.msg("%s is already installed in %s" % (self.name, self.prefix))
            return

        tty.msg("Installing %s" % self.name)

        # First, install dependencies recursively.
        if not ignore_deps:
            self.do_install_dependencies(
                keep_prefix=keep_prefix, keep_stage=keep_stage, ignore_deps=ignore_deps,
                fake=fake, skip_patch=skip_patch, verbose=verbose, make_jobs=make_jobs)

        # Set parallelism before starting build.
        self.make_jobs = make_jobs

        # Then install the package itself.
        def build_process():
            """Forked for each build. Has its own process and python
               module space set up by build_environment.fork()."""
            start_time = time.time()
            if not fake:
                if not skip_patch:
                    self.do_patch()
                else:
                    self.do_stage()

            tty.msg("Building %s" % self.name)

            self.stage.keep = keep_stage
            self.install_phases = install_phases
            self.build_directory = join_path(self.stage.path, 'spack-build')
            self.source_directory = self.stage.source_path

            with self.stage:
                # Run the pre-install hook in the child process after
                # the directory is created.
                spack.hooks.pre_install(self)

                if fake:
                    self.do_fake_install()
                else:
                    # Do the real install in the source directory.
                    self.stage.chdir_to_source()

                    # Save the build environment in a file before building.
                    env_path = join_path(os.getcwd(), 'spack-build.env')

                    try:
                       # Redirect I/O to a build log (and optionally to the terminal)
                       log_path = join_path(os.getcwd(), 'spack-build.out')
                       log_file = open(log_path, 'w')
                       with log_output(log_file, verbose, sys.stdout.isatty(), True):
                           dump_environment(env_path)
                           self.install(self.spec, self.prefix)

                    except ProcessError as e:
                        # Annotate ProcessErrors with the location of the build log.
                        e.build_log = log_path
                        raise e

                    # Ensure that something was actually installed.
                    if 'install' in self.install_phases:
                        self._sanity_check_install()


<<<<<<< HEAD
                    # Copy provenance into the install directory on success
                    if 'provenance' in self.install_phases:
=======
                     # Ensure that something was actually installed.
                     self.sanity_check_prefix()
>>>>>>> 38ea75e8

                        log_install_path = spack.install_layout.build_log_path(self.spec)
                        env_install_path = spack.install_layout.build_env_path(self.spec)
                        packages_dir = spack.install_layout.build_packages_path(self.spec)

                        # Remove first if we're overwriting another build
                        # (can happen with spack spconfig)
                        try:
                            shutil.rmtree(packages_dir)   # log_install_path and env_install_path are inside this
                        except:
                            pass

                        install(log_path, log_install_path)
                        install(env_path, env_install_path)
                        dump_packages(self.spec, packages_dir)

            # Stop timer.
            self._total_time = time.time() - start_time
            build_time = self._total_time - self._fetch_time

            tty.msg("Successfully installed %s" % self.name,
                    "Fetch: %s.  Build: %s.  Total: %s."
                    % (_hms(self._fetch_time), _hms(build_time), _hms(self._total_time)))
            print_pkg(self.prefix)

        try:
            # Create the install prefix and fork the build process.
            spack.install_layout.create_install_directory(self.spec)
        except directory_layout.InstallDirectoryAlreadyExistsError:
            if 'install' in install_phases:
                # Abort install if install directory exists.
                # But do NOT remove it (you'd be overwriting someon else's stuff)
                tty.warn("Keeping existing install prefix in place.")
                raise
            else:
                # We're not installing anyway, so don't worry if someone
                # else has already written in the install directory
                pass

        try:
            spack.build_environment.fork(self, build_process)
        except:
            # remove the install prefix if anything went wrong during install.
            if keep_prefix:
                tty.warn("Keeping install prefix in place despite error.",
                         "Spack will think this package is installed. " +
                         "Manually remove this directory to fix:",
                         self.prefix, wrap=True)
            else:
                self.remove_prefix()

            raise

        # note: PARENT of the build process adds the new package to
        # the database, so that we don't need to re-read from file.
        spack.installed_db.add(self.spec, self.prefix)

        # Once everything else is done, run post install hooks
        spack.hooks.post_install(self)


    def sanity_check_prefix(self):
        """This function checks whether install succeeded."""
        def check_paths(path_list, filetype, predicate):
            if isinstance(path_list, basestring):
                path_list = [path_list]

            for path in path_list:
                abs_path = os.path.join(self.prefix, path)
                if not predicate(abs_path):
                    raise InstallError("Install failed for %s. No such %s in prefix: %s"
                                       % (self.name, filetype, path))

        check_paths(self.sanity_check_is_file, 'file', os.path.isfile)
        check_paths(self.sanity_check_is_dir, 'directory', os.path.isdir)

        installed = set(os.listdir(self.prefix))
        installed.difference_update(spack.install_layout.hidden_file_paths)
        if not installed:
            raise InstallError(
                "Install failed for %s.  Nothing was installed!" % self.name)


    def do_install_dependencies(self, **kwargs):
        # Pass along paths of dependencies here
        for dep in self.spec.dependencies.values():
            dep.package.do_install(**kwargs)


    @property
    def build_log_path(self):
        if self.installed:
            return spack.install_layout.build_log_path(self.spec)
        else:
            return join_path(self.stage.source_path, 'spack-build.out')


    @property
    def module(self):
        """Use this to add variables to the class's module's scope.
           This lets us use custom syntax in the install method.
        """
        return __import__(self.__class__.__module__,
                          fromlist=[self.__class__.__name__])

    def setup_environment(self, spack_env, run_env):
        """Set up the compile and runtime environemnts for a package.

        `spack_env` and `run_env` are `EnvironmentModifications`
        objects.  Package authors can call methods on them to alter
        the environment within Spack and at runtime.

        Both `spack_env` and `run_env` are applied within the build
        process, before this package's `install()` method is called.

        Modifications in `run_env` will *also* be added to the
        generated environment modules for this package.

        Default implementation does nothing, but this can be
        overridden if the package needs a particular environment.

        Examples:

            1. Qt extensions need `QTDIR` set.

        Args:
            spack_env (EnvironmentModifications): list of
                modifications to be applied when this package is built
                within Spack.

            run_env (EnvironmentModifications): list of environment
                changes to be applied when this package is run outside
                of Spack.

        """
        pass


    def setup_dependent_environment(self, spack_env, run_env, dependent_spec):
        """Set up the environment of packages that depend on this one.

        This is similar to `setup_environment`, but it is used to
        modify the compile and runtime environments of packages that
        *depend* on this one. This gives packages like Python and
        others that follow the extension model a way to implement
        common environment or compile-time settings for dependencies.

        By default, this delegates to self.setup_environment()

        Example :

            1. Installing python modules generally requires
              `PYTHONPATH` to point to the lib/pythonX.Y/site-packages
              directory in the module's install prefix.  This could
              set that variable.

        Args:

            spack_env (EnvironmentModifications): list of
                modifications to be applied when the dependent package
                is bulit within Spack.

            run_env (EnvironmentModifications): list of environment
                changes to be applied when the dependent package is
                run outside of Spack.

            dependent_spec (Spec): The spec of the dependent package
                about to be built. This allows the extendee (self) to
                query the dependent's state. Note that *this*
                package's spec is available as `self.spec`.

        This is useful if there are some common steps to installing
        all extensions for a certain package.

        """
        self.setup_environment(spack_env, run_env)


    def setup_dependent_package(self, module, dependent_spec):
        """Set up Python module-scope variables for dependent packages.

        Called before the install() method of dependents.

        Default implementation does nothing, but this can be
        overridden by an extendable package to set up the module of
        its extensions. This is useful if there are some common steps
        to installing all extensions for a certain package.

        Example :

            1. Extensions often need to invoke the `python`
               interpreter from the Python installation being
               extended.  This routine can put a 'python' Executable
               object in the module scope for the extension package to
               simplify extension installs.

            2. MPI compilers could set some variables in the
               dependent's scope that point to `mpicc`, `mpicxx`,
               etc., allowing them to be called by common names
               regardless of which MPI is used.

            3. BLAS/LAPACK implementations can set some variables
               indicating the path to their libraries, since these
               paths differ by BLAS/LAPACK implementation.

        Args:

            module (module): The Python `module` object of the
                dependent package. Packages can use this to set
                module-scope variables for the dependent to use.

            dependent_spec (Spec): The spec of the dependent package
                about to be built. This allows the extendee (self) to
                query the dependent's state.  Note that *this*
                package's spec is available as `self.spec`.

        This is useful if there are some common steps to installing
        all extensions for a certain package.

        """
        pass

    def install(self, spec, prefix):
        """Package implementations override this with their own build configuration."""
        raise InstallError("Package %s provides no install method!" % self.name)

    def do_uninstall(self, force=False):
        if not self.installed:
            raise InstallError(str(self.spec) + " is not installed.")

        if not force:
            dependents = self.installed_dependents
            if dependents:
                raise PackageStillNeededError(self.spec, dependents)

        # Pre-uninstall hook runs first.
        spack.hooks.pre_uninstall(self)

        # Uninstalling in Spack only requires removing the prefix.
        self.remove_prefix()
        spack.installed_db.remove(self.spec)
        tty.msg("Successfully uninstalled %s" % self.spec.short_spec)

        # Once everything else is done, run post install hooks
        spack.hooks.post_uninstall(self)


    def _check_extendable(self):
        if not self.extendable:
            raise ValueError("Package %s is not extendable!" % self.name)


    def _sanity_check_extension(self):
        if not self.is_extension:
            raise ActivationError("This package is not an extension.")

        extendee_package = self.extendee_spec.package
        extendee_package._check_extendable()

        if not extendee_package.installed:
            raise ActivationError("Can only (de)activate extensions for installed packages.")
        if not self.installed:
            raise ActivationError("Extensions must first be installed.")
        if not self.extendee_spec.name in self.extendees:
            raise ActivationError("%s does not extend %s!" % (self.name, self.extendee.name))


    def do_activate(self, force=False):
        """Called on an etension to invoke the extendee's activate method.

        Commands should call this routine, and should not call
        activate() directly.
        """
        self._sanity_check_extension()

        spack.install_layout.check_extension_conflict(
            self.extendee_spec, self.spec)

        # Activate any package dependencies that are also extensions.
        if not force:
            for spec in self.spec.traverse(root=False):
                if spec.package.extends(self.extendee_spec):
                    if not spec.package.activated:
                        spec.package.do_activate(force=force)

        self.extendee_spec.package.activate(self, **self.extendee_args)

        spack.install_layout.add_extension(self.extendee_spec, self.spec)
        tty.msg("Activated extension %s for %s"
                % (self.spec.short_spec, self.extendee_spec.format("$_$@$+$%@")))


    def activate(self, extension, **kwargs):
        """Symlinks all files from the extension into extendee's install dir.

        Package authors can override this method to support other
        extension mechanisms.  Spack internals (commands, hooks, etc.)
        should call do_activate() method so that proper checks are
        always executed.

        """
        def ignore(filename):
            return (filename in spack.install_layout.hidden_file_paths or
                    kwargs.get('ignore', lambda f: False)(filename))

        tree = LinkTree(extension.prefix)
        conflict = tree.find_conflict(self.prefix, ignore=ignore)
        if conflict:
            raise ExtensionConflictError(conflict)

        tree.merge(self.prefix, ignore=ignore)


    def do_deactivate(self, **kwargs):
        """Called on the extension to invoke extendee's deactivate() method."""
        self._sanity_check_extension()
        force = kwargs.get('force', False)

        # Allow a force deactivate to happen.  This can unlink
        # spurious files if something was corrupted.
        if not force:
            spack.install_layout.check_activated(self.extendee_spec, self.spec)

            activated = spack.install_layout.extension_map(self.extendee_spec)
            for name, aspec in activated.items():
                if aspec == self.spec:
                    continue
                for dep in aspec.traverse():
                    if self.spec == dep:
                        raise ActivationError(
                            "Cannot deactivate %s beacuse %s is activated and depends on it."
                            % (self.spec.short_spec, aspec.short_spec))

        self.extendee_spec.package.deactivate(self, **self.extendee_args)

        # redundant activation check -- makes SURE the spec is not
        # still activated even if something was wrong above.
        if self.activated:
            spack.install_layout.remove_extension(self.extendee_spec, self.spec)

        tty.msg("Deactivated extension %s for %s"
                % (self.spec.short_spec, self.extendee_spec.format("$_$@$+$%@")))


    def deactivate(self, extension, **kwargs):
        """Unlinks all files from extension out of this package's install dir.

        Package authors can override this method to support other
        extension mechanisms.  Spack internals (commands, hooks, etc.)
        should call do_deactivate() method so that proper checks are
        always executed.

        """
        def ignore(filename):
            return (filename in spack.install_layout.hidden_file_paths or
                    kwargs.get('ignore', lambda f: False)(filename))

        tree = LinkTree(extension.prefix)
        tree.unmerge(self.prefix, ignore=ignore)


    def do_restage(self):
        """Reverts expanded/checked out source to a pristine state."""
        self.stage.restage()


    def do_clean(self):
        """Removes the package's build stage and source tarball."""
        self.stage.destroy()


    def format_doc(self, **kwargs):
        """Wrap doc string at 72 characters and format nicely"""
        indent = kwargs.get('indent', 0)

        if not self.__doc__:
            return ""

        doc = re.sub(r'\s+', ' ', self.__doc__)
        lines = textwrap.wrap(doc, 72)
        results = StringIO()
        for line in lines:
            results.write((" " * indent) + line + "\n")
        return results.getvalue()


    @property
    def all_urls(self):
        urls = []
        if self.url:
            urls.append(self.url)

        for args in self.versions.values():
            if 'url' in args:
                urls.append(args['url'])
        return urls


    def fetch_remote_versions(self):
        """Try to find remote versions of this package using the
           list_url and any other URLs described in the package file."""
        if not self.all_urls:
            raise VersionFetchError(self.__class__)

        try:
            return spack.util.web.find_versions_of_archive(
                *self.all_urls, list_url=self.list_url, list_depth=self.list_depth)
        except spack.error.NoNetworkConnectionError as e:
            tty.die("Package.fetch_versions couldn't connect to:",
                    e.url, e.message)


    @property
    def rpath(self):
        """Get the rpath this package links with, as a list of paths."""
        rpaths = [self.prefix.lib, self.prefix.lib64]
        rpaths.extend(d.prefix.lib for d in self.spec.traverse(root=False)
                      if os.path.isdir(d.prefix.lib))
        rpaths.extend(d.prefix.lib64 for d in self.spec.traverse(root=False)
                      if os.path.isdir(d.prefix.lib64))
        return rpaths


    @property
    def rpath_args(self):
        """Get the rpath args as a string, with -Wl,-rpath, for each element."""
        return " ".join("-Wl,-rpath,%s" % p for p in self.rpath)


def install_dependency_symlinks(pkg, spec, prefix):
    """Execute a dummy install and flatten dependencies"""
    flatten_dependencies(spec, prefix)

def flatten_dependencies(spec, flat_dir):
    """Make each dependency of spec present in dir via symlink."""
    for dep in spec.traverse(root=False):
        name = dep.name

        dep_path = spack.install_layout.path_for_spec(dep)
        dep_files = LinkTree(dep_path)

        os.mkdir(flat_dir+'/'+name)

        conflict = dep_files.find_conflict(flat_dir+'/'+name)
        if conflict:
            raise DependencyConflictError(conflict)

        dep_files.merge(flat_dir+'/'+name)


def validate_package_url(url_string):
    """Determine whether spack can handle a particular URL or not."""
    url = urlparse(url_string)
    if url.scheme not in _ALLOWED_URL_SCHEMES:
        tty.die("Invalid protocol in URL: '%s'" % url_string)

    if not allowed_archive(url_string):
        tty.die("Invalid file type in URL: '%s'" % url_string)


def dump_packages(spec, path):
    """Dump all package information for a spec and its dependencies.

       This creates a package repository within path for every
       namespace in the spec DAG, and fills the repos wtih package
       files and patch files for every node in the DAG.
    """
    mkdirp(path)

    # Copy in package.py files from any dependencies.
    # Note that we copy them in as they are in the *install* directory
    # NOT as they are in the repository, because we want a snapshot of
    # how *this* particular build was done.
    for node in spec.traverse():
        if node is not spec:
            # Locate the dependency package in the install tree and find
            # its provenance information.
            source = spack.install_layout.build_packages_path(node)
            source_repo_root = join_path(source, node.namespace)

            # There's no provenance installed for the source package.  Skip it.
            # User can always get something current from the builtin repo.
            if not os.path.isdir(source_repo_root):
                continue

            # Create a source repo and get the pkg directory out of it.
            try:
                source_repo = spack.repository.Repo(source_repo_root)
                source_pkg_dir = source_repo.dirname_for_package_name(node.name)
            except RepoError as e:
                tty.warn("Warning: Couldn't copy in provenance for %s" % node.name)

        # Create a destination repository
        dest_repo_root = join_path(path, node.namespace)
        if not os.path.exists(dest_repo_root):
            spack.repository.create_repo(dest_repo_root)
        repo = spack.repository.Repo(dest_repo_root)

        # Get the location of the package in the dest repo.
        dest_pkg_dir = repo.dirname_for_package_name(node.name)
        if node is not spec:
            install_tree(source_pkg_dir, dest_pkg_dir)
        else:
            spack.repo.dump_provenance(node, dest_pkg_dir)


def print_pkg(message):
    """Outputs a message with a package icon."""
    from llnl.util.tty.color import cwrite
    cwrite('@*g{[+]} ')
    print message


def _hms(seconds):
    """Convert time in seconds to hours, minutes, seconds."""
    m, s = divmod(seconds, 60)
    h, m = divmod(m, 60)

    parts = []
    if h: parts.append("%dh" % h)
    if m: parts.append("%dm" % m)
    if s: parts.append("%.2fs" % s)
    return ' '.join(parts)

class StagedPackage(Package):
    """A Package subclass where the install() is split up into stages."""

    def install_spconfig(self):
        """Creates an spconfig.py script to configure the package later if we like."""
        raise InstallError("Package %s provides no install_spconfig() method!" % self.name)

    def install_configure(self):
        """Runs the configure process."""   
        raise InstallError("Package %s provides no install_configure() method!" % self.name)

    def install_build(self):
        """Runs the build process."""       
        raise InstallError("Package %s provides no install_build() method!" % self.name)

    def install_install(self):
        """Runs the install process."""     
        raise InstallError("Package %s provides no install_install() method!" % self.name)

    def install(self, spec, prefix):
        if 'spconfig' in self.install_phases:
            self.install_spconfig()

        if 'configure' in self.install_phases:
            self.install_configure()

        if 'build' in self.install_phases:
            self.install_build()

        if 'install' in self.install_phases:
            self.install_install()
        else:
            # Create a dummy file so the build doesn't fail.
            # That way, the module file will also be created.
            with open(os.path.join(prefix, 'dummy'), 'w') as fout:
                pass

# stackoverflow.com/questions/12791997/how-do-you-do-a-simple-chmod-x-from-within-python
def make_executable(path):
    mode = os.stat(path).st_mode
    mode |= (mode & 0o444) >> 2    # copy R bits to X
    os.chmod(path, mode)


class CMakePackage(StagedPackage):

    def configure_args(self):
        """Returns package-specific arguments to be provided to the configure command."""
        return list()

    def configure_env(self):
        """Returns package-specific environment under which the configure command should be run."""
        return dict()

    def cmake_transitive_include_path(self):
        return ';'.join(
            os.path.join(dep, 'include')
            for dep in os.environ['SPACK_DEPENDENCIES'].split(os.pathsep)
        )

    def install_spconfig(self):
        cmd = [str(which('cmake'))] + \
            spack.build_environment.get_std_cmake_args(self) + \
            ['-DCMAKE_INSTALL_PREFIX=%s' % os.environ['SPACK_PREFIX'],
            '-DCMAKE_C_COMPILER=%s' % os.environ['SPACK_CC'],
            '-DCMAKE_CXX_COMPILER=%s' % os.environ['SPACK_CXX'],
            '-DCMAKE_Fortran_COMPILER=%s' % os.environ['SPACK_FC']] + \
            self.configure_args()

        env = dict()
        env['PATH'] = os.environ['PATH']
        env['CMAKE_TRANSITIVE_INCLUDE_PATH'] = self.cmake_transitive_include_path()
        env['CMAKE_PREFIX_PATH'] = os.environ['CMAKE_PREFIX_PATH']

        spconfig_fname = 'spconfig.py'
        with open(spconfig_fname, 'w') as fout:
            fout.write(\
r"""#!%s
#

import sys
import os
import subprocess

def cmdlist(str):
	return list(x.strip().replace("'",'') for x in str.split('\n') if x)
env = dict()
""" % sys.executable)

            env_vars = sorted(list(env.keys()))
            for name in env_vars:
                val = env[name]
                if string.find(name, 'PATH') < 0:
                    fout.write('env[%s] = %s\n' % (repr(name),repr(val)))
                else:
                    if name == 'CMAKE_TRANSITIVE_INCLUDE_PATH':
                        sep = ';'
                    else:
                        sep = ':'

                    fout.write('env[%s] = "%s".join(cmdlist("""\n' % (repr(name),sep))
                    for part in string.split(val, sep):
                        fout.write('    %s\n' % part)
                    fout.write('"""))\n')

            fout.write('\ncmd = cmdlist("""\n')
            fout.write('%s\n' % cmd[0])
            for arg in cmd[1:]:
                fout.write('    %s\n' % arg)
            fout.write('""") + sys.argv[1:]\n')
            fout.write('\nproc = subprocess.Popen(cmd, env=env)\nproc.wait()\n')
        make_executable(spconfig_fname)


    def install_configure(self):
        cmake = which('cmake')
        with working_dir(self.build_directory, create=True):
            os.environ.update(self.configure_env())
            os.environ['CMAKE_TRANSITIVE_INCLUDE_PATH'] = self.cmake_transitive_include_path()
            options = self.configure_args() + spack.build_environment.get_std_cmake_args(self)
            cmake(self.source_directory, *options)

    def install_build(self):
        with working_dir(self.build_directory, create=False):
            make()

    def install_install(self):
        with working_dir(self.build_directory, create=False):
            make('install')


class FetchError(spack.error.SpackError):
    """Raised when something goes wrong during fetch."""
    def __init__(self, message, long_msg=None):
        super(FetchError, self).__init__(message, long_msg)


class InstallError(spack.error.SpackError):
    """Raised when something goes wrong during install or uninstall."""
    def __init__(self, message, long_msg=None):
        super(InstallError, self).__init__(message, long_msg)


class ExternalPackageError(InstallError):
    """Raised by install() when a package is only for external use."""


class PackageStillNeededError(InstallError):
    """Raised when package is still needed by another on uninstall."""
    def __init__(self, spec, dependents):
        super(PackageStillNeededError, self).__init__(
            "Cannot uninstall %s" % spec)
        self.spec = spec
        self.dependents = dependents


class PackageError(spack.error.SpackError):
    """Raised when something is wrong with a package definition."""
    def __init__(self, message, long_msg=None):
        super(PackageError, self).__init__(message, long_msg)


class PackageVersionError(PackageError):
    """Raised when a version URL cannot automatically be determined."""
    def __init__(self, version):
        super(PackageVersionError, self).__init__(
            "Cannot determine a URL automatically for version %s" % version,
            "Please provide a url for this version in the package.py file.")


class VersionFetchError(PackageError):
    """Raised when a version URL cannot automatically be determined."""
    def __init__(self, cls):
        super(VersionFetchError, self).__init__(
            "Cannot fetch versions for package %s " % cls.__name__ +
            "because it does not define any URLs to fetch.")


class NoURLError(PackageError):
    """Raised when someone tries to build a URL for a package with no URLs."""
    def __init__(self, cls):
        super(NoURLError, self).__init__(
            "Package %s has no version with a URL." % cls.__name__)


class ExtensionError(PackageError): pass


class ExtensionConflictError(ExtensionError):
    def __init__(self, path):
        super(ExtensionConflictError, self).__init__(
            "Extension blocked by file: %s" % path)


class ActivationError(ExtensionError):
    def __init__(self, msg, long_msg=None):
        super(ActivationError, self).__init__(msg, long_msg)


class DependencyConflictError(spack.error.SpackError):
    """Raised when the dependencies cannot be flattened as asked for."""
    def __init__(self, conflict):
        super(DependencyConflictError, self).__init__(
            "%s conflicts with another file in the flattened directory." %(
                conflict))<|MERGE_RESOLUTION|>--- conflicted
+++ resolved
@@ -36,15 +36,8 @@
 import os
 import re
 import textwrap
-<<<<<<< HEAD
-from StringIO import StringIO
-import shutil
-import sys
-import string
-=======
 import time
 import glob
->>>>>>> 38ea75e8
 
 import llnl.util.tty as tty
 import spack
@@ -64,18 +57,11 @@
 from llnl.util.link_tree import LinkTree
 from llnl.util.tty.log import log_output
 from spack.stage import Stage, ResourceStage, StageComposite
-<<<<<<< HEAD
-from spack.util.compression import allowed_archive, extension
-from spack.util.executable import ProcessError, which
-from spack.util.environment import dump_environment
-from spack import directory_layout
-=======
 from spack.util.compression import allowed_archive
 from spack.util.environment import dump_environment
 from spack.util.executable import ProcessError
 from spack.version import *
 from urlparse import urlparse
->>>>>>> 38ea75e8
 
 """Allowed URL schemes for spack packages."""
 _ALLOWED_URL_SCHEMES = ["http", "https", "ftp", "file", "git"]
@@ -935,17 +921,11 @@
 
                     # Ensure that something was actually installed.
                     if 'install' in self.install_phases:
-                        self._sanity_check_install()
-
-
-<<<<<<< HEAD
+                        self.sanity_check_prefix()
+
+
                     # Copy provenance into the install directory on success
                     if 'provenance' in self.install_phases:
-=======
-                     # Ensure that something was actually installed.
-                     self.sanity_check_prefix()
->>>>>>> 38ea75e8
-
                         log_install_path = spack.install_layout.build_log_path(self.spec)
                         env_install_path = spack.install_layout.build_env_path(self.spec)
                         packages_dir = spack.install_layout.build_packages_path(self.spec)
